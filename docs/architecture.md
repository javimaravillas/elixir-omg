# Architecture

This is a high-level rundown of the architecture of the `elixir-omg` apps.

The below diagram demonstrates the various pieces and where this umbrella app fits in.
![high level architecture overview diagram](assets/architecture_overview.jpg)
**NOTE** only use the high-level diagram to get a vague idea, meaning of boxes/arrows may be imprecise.

## Interactions

**[Diagram](https://docs.google.com/drawings/d/11ugr_VQzqh0afU6NPpHW893jww182POaGE3sYhgm9Gw/edit?usp=sharing)** illustrates the interactions described below.

This lists only interactions between the different processes that build up both the Child Chain Server and Watcher.
For responsibilities of the processes/modules look into respective docs in `.ex` files.

**NOTE**:
- for `OMG.API` modules/processes look in `apps/omg_api`
- for `OMG.Watcher` modules/processes look in `apps/omg_watcher`
- for `OMG.Eth` look in `apps/omg_eth`
- for `OMG.DB` look in `apps/omg_db`
- for `OMG.Performance` look in `apps/omg_performance`
- for `OMG.JSONRPC` look in `apps/omg_jsonrpc`

**NOTE 2** The hexagonal shape hints towards component being a wrapper (port/adapter) to something external, versus rectangular shape being an internal component.

### `OMG.API.State`

- writes blocks and UTXO set to `OMG.DB`
- pushes freshly formed blocks to `OMG.API.FreshBlocks`

### `OMG.API`

- accepts child chain transactions, decodes, stateless-validates and executes on `OMG.API.State`
- forwards `get_block` requests to `OMG.API.FreshBlocks`

### `OMG.API.FreshBlocks`

- reverts to reading `OMG.DB` for old blocks

<<<<<<< HEAD
### `OmiseGO.RootchainCoordinator`
=======
### `OMG.RootChainCoordinator`
>>>>>>> 471d31ed

- reads Ethereum block height from `OMG.Eth`
- synchronizes view of Ethereum block height of all enrolled processes (see other processes descriptions)

### `:exiter`

Actually `OMG.API.EthereumEventListener` setup with `:exiter`.

<<<<<<< HEAD
- pushes exits to `OmiseGO.API.State` on child chain server's side
- tracks exits via `OmiseGO.API.RootchainCoordinator`
=======
- pushes exits to `OMG.API.State` on child chain server's side
- tracks exits via `OMG.API.RootChainCoordinator`
>>>>>>> 471d31ed

### `:depositor`

Actually `OMG.API.EthereumEventListener` setup with `:depositor`.

<<<<<<< HEAD
- pushes deposits to `OmiseGO.API.State`
- tracks deposits via `OmiseGO.API.RootchainCoordinator`
=======
- pushes deposits to `OMG.API.State`
- tracks deposits via `OMG.API.RootChainCoordinator`
>>>>>>> 471d31ed

### `OMG.API.BlockQueue`

<<<<<<< HEAD
- requests `form_block` on `OmiseGO.API.State` and takes block hashes in return
- tracks Ethereum height and child chain block submission mining via `OmiseGO.Eth` and `OmiseGO.API.RootchainCoordinator`
=======
- requests `form_block` on `OMG.API.State` and takes block hashes in return
- tracks Ethereum height and child chain block submission mining via `OMG.Eth` and `OMG.API.RootChainCoordinator`
>>>>>>> 471d31ed

### `OMG.API.FeeChecker`
- `OMG.API` calls it to get acceptable currencies and actual fee amounts to validate transactions

### `OMG.Watcher.BlockGetter`

<<<<<<< HEAD
- tracks child chain blocks via `OmiseGO.API.RootchainCoordinator`
=======
- tracks child chain blocks via `OMG.API.RootChainCoordinator`
>>>>>>> 471d31ed
- manages concurrent `Task`'s to pull blocks from child chain server API (JSON-RPC)
- pushes decoded and statelessly valid blocks to `OMG.API.State`
- pushes statefully valid blocks and transactions (acknowledged by `OMG.API.State` above) to `WatcherDB`
- emits block, transaction, consensus events to `OMG.Watcher.Eventer`

### `OMG.Watcher.ExitValidator` (fast)

TODO - possible requires sorting out of this vs `:exiter`

### `OMG.Watcher.ExitValidator` (slow)

TODO

### `Phoenix app` (not a module - section name TODO)

- uses data stored in the `WatcherDB` to server user's requests
- subscribes to event buses to `OMG.Watcher.Eventer`

### `OMG.Watcher.Eventer`

- pushes events to `Phoenix app`

### `OMG.JSONRPC`

- exposes `OMG.API` via a `cowboy`-driven JSON-RPC2 interface

### `OMG.Performance`

- executes requests to `OMG.JSONRPC`
- forces block forming by talking directly to `OMG.API.State`

## Databases

The confusing (and to be probably amended in the future) part is that we have two databases

### `OMG.DB`

An "intimate" database for `OMG.API.State` that holds the UTXO set and blocks.
May be seen and read by other processes to sync on the persisted state of `OMG.API.State` and UTXO set by consequence.

Non-relational data, so we're having a simple KV for this.

Implemented with `leveldb` via `ExlevelDB`, possibly to be swapped out for anything better in the future.
Each instance of either Child Chain Server or Watcher should have it's own instance.

Database necessary to properly ensure validity and availability of blocks and transactions

- it is read by `OMG.API.State` to discover the UTXO set on restart
- it is read by many other processes to discover where they left off, on restart

### `WatcherDB` (TODO - name? there is no such module as `WatcherDB`)

A convenience database running alongside the Watcher **only**.
Holds all information necessary to manage the funds held:
- UTXOs owned by user's particular address(es)
- all transactions to be able to challenge
- transaction history

Relational data, to be able to navigate through the transactions and UTXOs.

Implemented with Postgres (SQLite for test runs).
This database might be shared between Watchers, e.g. when it pertains to a single wallet provider running multiple `eWallet` instances for scaling.<|MERGE_RESOLUTION|>--- conflicted
+++ resolved
@@ -37,11 +37,7 @@
 
 - reverts to reading `OMG.DB` for old blocks
 
-<<<<<<< HEAD
-### `OmiseGO.RootchainCoordinator`
-=======
-### `OMG.RootChainCoordinator`
->>>>>>> 471d31ed
+### `OMG.API.RootchainCoordinator`
 
 - reads Ethereum block height from `OMG.Eth`
 - synchronizes view of Ethereum block height of all enrolled processes (see other processes descriptions)
@@ -50,46 +46,27 @@
 
 Actually `OMG.API.EthereumEventListener` setup with `:exiter`.
 
-<<<<<<< HEAD
-- pushes exits to `OmiseGO.API.State` on child chain server's side
-- tracks exits via `OmiseGO.API.RootchainCoordinator`
-=======
 - pushes exits to `OMG.API.State` on child chain server's side
-- tracks exits via `OMG.API.RootChainCoordinator`
->>>>>>> 471d31ed
+- tracks exits via `OMG.API.RootchainCoordinator`
 
 ### `:depositor`
 
 Actually `OMG.API.EthereumEventListener` setup with `:depositor`.
 
-<<<<<<< HEAD
-- pushes deposits to `OmiseGO.API.State`
-- tracks deposits via `OmiseGO.API.RootchainCoordinator`
-=======
 - pushes deposits to `OMG.API.State`
-- tracks deposits via `OMG.API.RootChainCoordinator`
->>>>>>> 471d31ed
+- tracks deposits via `OMG.API.RootchainCoordinator`
 
 ### `OMG.API.BlockQueue`
 
-<<<<<<< HEAD
-- requests `form_block` on `OmiseGO.API.State` and takes block hashes in return
-- tracks Ethereum height and child chain block submission mining via `OmiseGO.Eth` and `OmiseGO.API.RootchainCoordinator`
-=======
 - requests `form_block` on `OMG.API.State` and takes block hashes in return
-- tracks Ethereum height and child chain block submission mining via `OMG.Eth` and `OMG.API.RootChainCoordinator`
->>>>>>> 471d31ed
+- tracks Ethereum height and child chain block submission mining via `OMG.Eth` and `OMG.API.RootchainCoordinator`
 
 ### `OMG.API.FeeChecker`
 - `OMG.API` calls it to get acceptable currencies and actual fee amounts to validate transactions
 
 ### `OMG.Watcher.BlockGetter`
 
-<<<<<<< HEAD
-- tracks child chain blocks via `OmiseGO.API.RootchainCoordinator`
-=======
-- tracks child chain blocks via `OMG.API.RootChainCoordinator`
->>>>>>> 471d31ed
+- tracks child chain blocks via `OMG.API.RootchainCoordinator`
 - manages concurrent `Task`'s to pull blocks from child chain server API (JSON-RPC)
 - pushes decoded and statelessly valid blocks to `OMG.API.State`
 - pushes statefully valid blocks and transactions (acknowledged by `OMG.API.State` above) to `WatcherDB`
