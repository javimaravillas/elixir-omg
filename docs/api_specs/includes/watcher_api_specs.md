--- conflicted
+++ resolved
@@ -37,16 +37,11 @@
 ```
 
 Gets all utxos belonging to the given address.
-<<<<<<< HEAD
-<aside class="notice"> Note that this is a performance intensive call and should only be used if the chain is byzantine and the user needs to retrieve utxo information to be able to exit. Normally an application should use the Informational API's  <a href="#cccount-get-utxos">Account - Get Utxos</a> instead. This version is provided in case the Informational API is not available.</aside>
-
-=======
 <aside class="notice">
 Note that this is a performance intensive call and should only be used if the chain is byzantine and the user needs to retrieve utxo information to be able to exit.
 Normally an application should use the Informational API's <a href="#account-get-utxos">Account - Get Utxos</a> instead.
 This version is provided in case the Informational API is not available.
 </aside>
->>>>>>> b4dd1915
 
 ### HTTP Request
 
