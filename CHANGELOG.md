# Changelog

<<<<<<< HEAD
## [v1.0.4-pre.0](https://github.com/omgnetwork/elixir-omg/tree/v1.0.4-pre.0)
Compatible with [`plasma-contracts@v1.0.4`](https://github.com/omisego/plasma-contracts/releases/tag/v1.0.4).
See [Full Changelog](https://github.com/omgnetwork/elixir-omg/compare/v1.0.3...v1.0.4-pre.0)

#### API
- [Changed] Ability to filter transactions by date range in transaction.all [\#1417](https://github.com/omgnetwork/elixir-omg/issues/1417)
- [Changed] /block.validate endpoint [\#1668](https://github.com/omgnetwork/elixir-omg/pull/1668) ([okalouti](https://github.com/okalouti))

#### CORE

- [Fixed] Adjustable DB connection pool parameters [\#1684](https://github.com/omgnetwork/elixir-omg/issues/1684)
- [Fixed] StatusCache race condition on startup [\#1557](https://github.com/omgnetwork/elixir-omg/issues/1557)
- [Fixed] List of lists of signatures borks the endpoint process for `transaction.submit` [\#1158](https://github.com/omgnetwork/elixir-omg/issues/1158)
- [Fixed] Missing log metadata when json-encoding the log failed [\#1571](https://github.com/omgnetwork/elixir-omg/issues/1571)
- [Fixed] Queued child chain blocks that got stuck might cause operator to invalidate the child chain [\#702](https://github.com/omgnetwork/elixir-omg/issues/702)
- [Fixed] Finalization of invalid IFEs and invalid IFEs without challenge aren't reported by the Watcher [\#671](https://github.com/omgnetwork/elixir-omg/issues/671)
- [Fixed] corrrectly serialize PIDs in alarms.get [\#1678](https://github.com/omgnetwork/elixir-omg/pull/1678) ([ayrat555](https://github.com/ayrat555))
- [Fixed] account.get\_exitable\_utxos is unaware of in-flight exited inputs [\#1676](https://github.com/omgnetwork/elixir-omg/pull/1676) ([pnowosie](https://github.com/pnowosie))
- [Fixed] Fix fee adapter to accept decimal value in fee rules [\#1662](https://github.com/omgnetwork/elixir-omg/pull/1662) ([jarindr](https://github.com/jarindr))
- [Fixed] Add missing clause on witness validation check [\#1656](https://github.com/omgnetwork/elixir-omg/pull/1656) ([mederic-p](https://github.com/mederic-p))
- [Fixed] fix: unexpected http method [\#1651](https://github.com/omgnetwork/elixir-omg/pull/1651) ([ripzery](https://github.com/ripzery))
- [Fixed] Handle unexpected HTTP method gracefully [\#1646](https://github.com/omgnetwork/elixir-omg/issues/1646)
- [Changed] exit started ABI decoding call data ROPSTEN [\#1632](https://github.com/omgnetwork/elixir-omg/issues/1632)
- [Fixed] Protocol.UndefinedError: protocol Jason.Encoder not implemented for \#PID\<0.32128.13\> of type PID, Jason.Encoder protocol m... [\#1619](https://github.com/omgnetwork/elixir-omg/issues/1619)

#### Miscellaneous
- [Fixed] Balance metrics should include deposit utxos [\#1582](https://github.com/omgnetwork/elixir-omg/issues/1582)
- [Changed] Monitoring & alert for pending block submissions [\#1629](https://github.com/omgnetwork/elixir-omg/issues/1629)
- [Changed] Block Validation: New Checks [\#1693](https://github.com/omgnetwork/elixir-omg/pull/1693) ([okalouti](https://github.com/okalouti))
- [Changed] feat: configurable DB pool size, queue target and queue interval [\#1689](https://github.com/omgnetwork/elixir-omg/pull/1689) ([unnawut](https://github.com/unnawut))
- [Changed] feat: block queue metrics and stalled submission alarm [\#1649](https://github.com/omgnetwork/elixir-omg/pull/1649) ([unnawut](https://github.com/unnawut))
- [Changed] auto trigger chart version bump [\#1695](https://github.com/omgnetwork/elixir-omg/pull/1695) ([boolafish](https://github.com/boolafish))
- [Changed] bump phoenix [\#1680](https://github.com/omgnetwork/elixir-omg/pull/1680) ([InoMurko](https://github.com/InoMurko))
- [Changed] chore: increase timeouts for childchain healthchecks [\#1671](https://github.com/omgnetwork/elixir-omg/pull/1671) ([ayrat555](https://github.com/ayrat555))
- [Changed] docs: extend description of running cabbage tests [\#1658](https://github.com/omgnetwork/elixir-omg/pull/1658) ([pnowosie](https://github.com/pnowosie))
- [Changed] fix integration tests [\#1654](https://github.com/omgnetwork/elixir-omg/pull/1654) ([ayrat555](https://github.com/ayrat555))
- [Changed] feat: pin elixir and erlang versions for asdf [\#1648](https://github.com/omgnetwork/elixir-omg/pull/1648) ([unnawut](https://github.com/unnawut))
- [Changed] chore: change log and version file change for v1.0.3 \(\#1638\) [\#1639](https://github.com/omgnetwork/elixir-omg/pull/1639) ([boolafish](https://github.com/boolafish))
- [Changed] use cabbage tests from a separate repo [\#1636](https://github.com/omgnetwork/elixir-omg/pull/1636) ([ayrat555](https://github.com/ayrat555))
- [Changed] set OMG.State GenServer timeout to 10s [\#1517](https://github.com/omgnetwork/elixir-omg/pull/1517) ([achiurizo](https://github.com/achiurizo))

## [v1.0.3](https://github.com/omisego/elixir-omg/releases/tag/v1.0.3)
Compatible with [`plasma-contracts@v1.0.4`](https://github.com/omisego/plasma-contracts/releases/tag/v1.0.4).
See [full changelog](https://github.com/omisego/elixir-omg/compare/v1.0.2...v1.0.3).

#### APIs
- [Changed] Update request body swagger for /transaction.all (#1609)

#### Core
- [Fix] Ensure margin is working for reorg protection on childchain (#1622)
- [Fix] Handle "transaction underpriced" and other unknown server error responses (#1617)
- [Fix] Get call_data from liquidity contract and rename it (#1635)
- [Changed] Integrate spandex ecto (#1602)

#### Miscellaneous
- [Changed] Load test with erc20 token (#1577)
- [Changed] Auto PR with Auto merge for syncing master-v2 (#1604)
- [Changed] Add reorged docker compose for cabbage test (#1579)

## [v1.0.2](https://github.com/omisego/elixir-omg/releases/tag/v1.0.2)
Compatible with [`plasma-contracts@v1.0.4`](https://github.com/omisego/plasma-contracts/releases/tag/v1.0.4).
See [full changelog](https://github.com/omisego/elixir-omg/compare/v1.0.1...v1.0.2).

#### APIs
- [Changed] Add Transaction filter by end_datetime (#1595)

#### Core
- [Changed] Install telemetry handler for authority balance (#1567)
- [Changed] Add block processing queue to watcher info (#1560)
- [Changed] async stream + timeout (#1593)

#### Miscellaneous
- [Changed] Update README.md for re-branding (#1564)
- [Changed] Add watcher and watcher-info release artifacts in CI (#1597)
- [Fixed] Use fixed version of ex_abi (#1519)
- [Fixed] Error attempting to log txhash in binary (#1532)
- [Fixed] Minor fixes (#1584)


## [v1.0.1](https://github.com/omisego/elixir-omg/releases/tag/v1.0.1)

Compatible with [`plasma-contracts@v1.0.4`](https://github.com/omisego/plasma-contracts/releases/tag/v1.0.4).
See [full changelog](https://github.com/omisego/elixir-omg/compare/v1.0.0...v1.0.1).

#### APIs

- None

#### Core

- [Fixed] Increase ExitProcessor timeouts (#1592)

#### Miscellaneous

- None

## [v1.0.0](https://github.com/omisego/elixir-omg/releases/tag/v1.0.0)

Compatible with [`plasma-contracts@v1.0.4`](https://github.com/omisego/plasma-contracts/releases/tag/v1.0.4).
See [full changelog](https://github.com/omisego/elixir-omg/compare/v0.4.8...v1.0.0).

#### APIs

- [Changed] Add pagination to account.get_utxo (#1436)
- [Changed] Input validation enhancements for endpoints (#1469)
- [Changed] Filtering Input Parameters to Childchain/Watcher API depending on HTTP Method (#1424)
- [Changed] Prevent split/merge creation in /transaction.create (#1416)

#### Core

- [Fixed] Global get block interval (#1576)
- [Fixed] Better restart strategy (#1565)
- [Fixed] Prevent race condition for status cache (#1558)
- [Fixed] Reorg block getter (#1554)
- [Added] Cache blocks into ets (#1547)
- [Added] Add event type when consumer is spending utxos (#1538)
- [Added] Make env block_submit_max_gas_price configurable (#1548)
- [Added] Increase pg connection timeout for Watcher Info transaction inserts (#1525)
- [Added] Add deposit.all endpoint and fetch eth_height retroactively (#1509)
- [Added] Cache status.get (#1535)
- [Added] IFE support in Watcher Info (#1496)
- [Added] Making Child-chain work with fee feed (#1500)
- [Added] System memory monitor for buffered and cached memory (#1474)
- [Added] Break down incoming events to publish separately (#1472)
- [Added] Configurable fee specs path from env var (#1385)
- [Added] Add root chain transaction hash to InvalidExit and UnchallengedExit events (#1485)
- [Added] Who monitors the monitor? (#1488)
- [Changed] Use branch ex_plasma (#1537)
- [Changed] Move exit info related DB functions to PaymentExitInfo (#1503)
- [Changed] Add timestamp and scheduled finalisation time to InvalidExit and UnchallengedExit events (#1495)
- [Changed] Make invalid piggyback cause unchallenged piggyback event when it's past SLA margin (#1493)
- [Changed] Introduce spending_txhash in invalid exit events (#1492)
- [Fixed] Exclude active exiting utxos from calls to /account.get_exitable_utxos (#1505)
- [Fixed] Allow missing :buffered_memory and :cached_memory (#1486)

#### Miscellaneous

- [Added] Logging for ethereum tasks (#1550)
- [Changed] Updating httpoison (#1542)
- [Changed] Consistent log message for new events (#1534)
- [Changed] Watcher configs (#1536)
- [Changed] Remove fixture-based start exit test (#1514)
- [Changed] Cabbage test for Watcher's /status.get (#1508)
- [Changed] Load test cleanup (#1490)
- [Changed] Add prerequisites for having localchain_contract_addresses.env file for makefile targets involving docker-compose (#1476)
- [Changed] Move db storage out of docker containers (#1473)
- [Changed] Update alpine base image in Dockerfiles to v3.11 (#1450)
- [Changed] Add child chain metrics for transaction submissions, successes and failures (#1470)
- [Changed] CircleCI to return the original start-services result after logging the failure (#1463)
- [Changed] Update README.md (#1468)
- [Changed] Update installation instructions (#1465)
- [Fixed] Add Ink's log_encoding_error config (#1512)
- [Fixed] update ink to v1.1 to fix Mix module not found (#1504)
- [Fixed] lint_version command compatibility with bash (#1502)
- [Fixed] MacOS nightly build fix (#1464)

## [v0.4.8](https://github.com/omisego/elixir-omg/releases/tag/v0.4.8)

Compatible with [`plasma-contracts@v1.0.4`](https://github.com/omisego/plasma-contracts/releases/tag/v1.0.4).
See [full changelog](https://github.com/omisego/elixir-omg/compare/v0.4.7...v0.4.8).

#### APIs
- None

#### Core
- None

#### Miscellaneous
- [Fix] Missing error logging when the error cannot be serialized (#1518)

## [v0.4.7](https://github.com/omisego/elixir-omg/releases/tag/v0.4.7)

Compatible with [`plasma-contracts@v1.0.4`](https://github.com/omisego/plasma-contracts/releases/tag/v1.0.4).
See [full changelog](https://github.com/omisego/elixir-omg/compare/v0.4.6...v0.4.7).

#### APIs
- [Fixed] Proper error message when retrieving In-Flight Exit data for a spent deposit (#1397)

#### Core
- [Added] Derive contract-related data from the contracts and add checks to prevent contract addresses changing (#1404)
- [Added] Build adapter to pull fees from the fee feed service (#1373)
- [Added] Observe the authority address balance on block submission (#1449)
- [Changed] Upgrade elixir to v1.10.2 (#1440)
- [Changed] Update default stall threshold to 300s (#1456)
- [Changed] Standardize OMG.Bus event and topic names (#1441)
- [Fixed] Add retries to gas cost retrieval (#1434)
- [Fixed] Broken logging in contract event consumer (#1460)
- [Fixed] Keep authority_addr naming for phash2 for backwards compatibility (#1457)

#### Miscellaneous
- [Added] Missing tests for release task of setting fee claimer address (#1451)
- [Added] Load test merge_utxos() (#1446)
- [Added] More load test scenarios (#1403, #1429, #1433)
- [Added] Prevent adding more single pipes (#1462)
- [Changed] Update Spandex (tracing library) to 2.4.3 (#1432)
- [Changed] Modify the load test faucet to only deposit when necessary (#1445)
- [Changed] Move nightly build steps into PR's non-mandatory build steps (#1287)
- [Changed] Clean up documentation for ExitProcessor, OMG.State and RootChainCoordinator (#1410)
- [Changed] Update install docs for elixir 1.10 (#1461)
- [Fixed] Broken macos nightly build (#1458)
- [Fixed] Errors not reported due to misconfugration (#1489)

## [v0.4.6](https://github.com/omisego/elixir-omg/releases/tag/v0.4.6)

Compatible with [`plasma-contracts@v1.0.4`](https://github.com/omisego/plasma-contracts/releases/tag/v1.0.4).
See [full changelog](https://github.com/omisego/elixir-omg/compare/v0.4.5...v0.4.6).

#### APIs
- None

#### Core
- [Added] Pool size and transactions in block metrics (#1391)
- [Changed] Contracts lockdown on boot and gas telemetry for block submission (#1382)
- [Changed] Cleanup (#1407)
- [Changed] rpc calls consolidate (#1376)

#### Miscellaneous
- [Changed] bump Ink package version (#1387)
- [Fixed] Exclude hostname (#1390)
- [Changed] Fixed missing creating_txhash, spending_txhash (#1396)
- [Added] Automated dependency audits (#1393)
- [Changed] Make docker-nuke should reset geth snapshot (#1386)
- [Changed] update exit_validation.md documentation (#1388)
- [Added] Implement Code Owners for mix.lock (#1406)

## [v0.4.5](https://github.com/omisego/elixir-omg/releases/tag/v0.4.5)
=======
## [Unreleased](https://github.com/omgnetwork/elixir-omg/tree/HEAD)
>>>>>>> 536059cc

[Full Changelog](https://github.com/omgnetwork/elixir-omg/compare/v1.0.3...HEAD)

### API changes

-  /block.validate endpoint [\#1668](https://github.com/omgnetwork/elixir-omg/pull/1668) ([okalouti](https://github.com/okalouti))

### Enhancements

- Block Validation: New Checks [\#1693](https://github.com/omgnetwork/elixir-omg/pull/1693) ([okalouti](https://github.com/okalouti))
- feat: configurable DB pool size, queue target and queue interval [\#1689](https://github.com/omgnetwork/elixir-omg/pull/1689) ([unnawut](https://github.com/unnawut))
- feat: block queue metrics and stalled submission alarm [\#1649](https://github.com/omgnetwork/elixir-omg/pull/1649) ([unnawut](https://github.com/unnawut))

### Bug fixes

- corrrectly serialize PIDs in alarms.get [\#1678](https://github.com/omgnetwork/elixir-omg/pull/1678) ([ayrat555](https://github.com/ayrat555))
- account.get\_exitable\_utxos is unaware of in-flight exited inputs [\#1676](https://github.com/omgnetwork/elixir-omg/pull/1676) ([pnowosie](https://github.com/pnowosie))
- Fix fee adapter to accept decimal value in fee rules [\#1662](https://github.com/omgnetwork/elixir-omg/pull/1662) ([jarindr](https://github.com/jarindr))
- Add missing clause on witness validation check [\#1656](https://github.com/omgnetwork/elixir-omg/pull/1656) ([mederic-p](https://github.com/mederic-p))
- fix: unexpected http method [\#1651](https://github.com/omgnetwork/elixir-omg/pull/1651) ([ripzery](https://github.com/ripzery))

### Chores

- auto trigger chart version bump [\#1695](https://github.com/omgnetwork/elixir-omg/pull/1695) ([boolafish](https://github.com/boolafish))
- bump phoenix [\#1680](https://github.com/omgnetwork/elixir-omg/pull/1680) ([InoMurko](https://github.com/InoMurko))
- chore: increase timeouts for childchain healthchecks [\#1671](https://github.com/omgnetwork/elixir-omg/pull/1671) ([ayrat555](https://github.com/ayrat555))
- fix integration tests [\#1654](https://github.com/omgnetwork/elixir-omg/pull/1654) ([ayrat555](https://github.com/ayrat555))
- feat: pin elixir and erlang versions for asdf [\#1648](https://github.com/omgnetwork/elixir-omg/pull/1648) ([unnawut](https://github.com/unnawut))
- chore: change log and version file change for v1.0.3 \(\#1638\) [\#1639](https://github.com/omgnetwork/elixir-omg/pull/1639) ([boolafish](https://github.com/boolafish))
- use cabbage tests from a separate repo [\#1636](https://github.com/omgnetwork/elixir-omg/pull/1636) ([ayrat555](https://github.com/ayrat555))
- set OMG.State GenServer timeout to 10s [\#1517](https://github.com/omgnetwork/elixir-omg/pull/1517) ([achiurizo](https://github.com/achiurizo))

### Documentation updates

- docs: extend description of running cabbage tests [\#1658](https://github.com/omgnetwork/elixir-omg/pull/1658) ([pnowosie](https://github.com/pnowosie))

## [v1.0.3](https://github.com/omgnetwork/elixir-omg/tree/v1.0.3) (2020-07-09)

[Full Changelog](https://github.com/omgnetwork/elixir-omg/compare/v1.0.3-pre.2...v1.0.3)

### API changes

- Add Transaction filter by end\_datetime [\#1595](https://github.com/omgnetwork/elixir-omg/pull/1595) ([jarindr](https://github.com/jarindr))

### Enhancements

- Add block processing queue to watcher info [\#1560](https://github.com/omgnetwork/elixir-omg/pull/1560) ([mederic-p](https://github.com/mederic-p))

### Bug fixes

- remove trace decorator from OMG.WatcherInfo.DB.EthEvent.get/1 [\#1640](https://github.com/omgnetwork/elixir-omg/pull/1640) ([ayrat555](https://github.com/ayrat555))
- get call\_data and rename it [\#1635](https://github.com/omgnetwork/elixir-omg/pull/1635) ([InoMurko](https://github.com/InoMurko))
- fix: handle "transaction underpriced" and other unknown server error responses [\#1617](https://github.com/omgnetwork/elixir-omg/pull/1617) ([unnawut](https://github.com/unnawut))

### Chores

- chore: change log and version file change for v1.0.3 [\#1638](https://github.com/omgnetwork/elixir-omg/pull/1638) ([boolafish](https://github.com/boolafish))
- sync v1.0.2 back to master [\#1626](https://github.com/omgnetwork/elixir-omg/pull/1626) ([boolafish](https://github.com/boolafish))
- enable margin [\#1622](https://github.com/omgnetwork/elixir-omg/pull/1622) ([InoMurko](https://github.com/InoMurko))
- Auto PR with Auto merge for syncing master-v2 [\#1604](https://github.com/omgnetwork/elixir-omg/pull/1604) ([souradeep-das](https://github.com/souradeep-das))
- integrate spandex ecto [\#1602](https://github.com/omgnetwork/elixir-omg/pull/1602) ([ayrat555](https://github.com/ayrat555))
- Revert "explain analyze updates \(\#1569\)" [\#1601](https://github.com/omgnetwork/elixir-omg/pull/1601) ([boolafish](https://github.com/boolafish))
- feat: sync v1.0.1 changes back to master [\#1599](https://github.com/omgnetwork/elixir-omg/pull/1599) ([unnawut](https://github.com/unnawut))
- release artifacts [\#1597](https://github.com/omgnetwork/elixir-omg/pull/1597) ([InoMurko](https://github.com/InoMurko))
- Add reorged docker compose [\#1579](https://github.com/omgnetwork/elixir-omg/pull/1579) ([ayrat555](https://github.com/ayrat555))
- Kevin/load test erc20 token [\#1577](https://github.com/omgnetwork/elixir-omg/pull/1577) ([kevsul](https://github.com/kevsul))

### Documentation updates

- Update request body swagger [\#1609](https://github.com/omgnetwork/elixir-omg/pull/1609) ([jarindr](https://github.com/jarindr))

## [v1.0.2](https://github.com/omgnetwork/elixir-omg/tree/v1.0.2) (2020-06-30)

[Full Changelog](https://github.com/omgnetwork/elixir-omg/compare/v1.0.2-pre.0...v1.0.2)

### Enhancements

- global block get interval [\#1576](https://github.com/omgnetwork/elixir-omg/pull/1576) ([InoMurko](https://github.com/InoMurko))
- install telemetry handler for authority balance [\#1567](https://github.com/omgnetwork/elixir-omg/pull/1567) ([InoMurko](https://github.com/InoMurko))
- restart strategy [\#1565](https://github.com/omgnetwork/elixir-omg/pull/1565) ([InoMurko](https://github.com/InoMurko))

### Bug fixes

- async stream + timeout [\#1593](https://github.com/omgnetwork/elixir-omg/pull/1593) ([InoMurko](https://github.com/InoMurko))
- fix: error attempting to log txhash in binary [\#1532](https://github.com/omgnetwork/elixir-omg/pull/1532) ([unnawut](https://github.com/unnawut))
- use fixed version of ex\_abi [\#1519](https://github.com/omgnetwork/elixir-omg/pull/1519) ([ayrat555](https://github.com/ayrat555))

### Chores

- chore: bump version in VERSION file [\#1613](https://github.com/omgnetwork/elixir-omg/pull/1613) ([boolafish](https://github.com/boolafish))
- docs: v1.0.2 change logs [\#1611](https://github.com/omgnetwork/elixir-omg/pull/1611) ([boolafish](https://github.com/boolafish))
- chore: merge master back to v1.0.2 [\#1606](https://github.com/omgnetwork/elixir-omg/pull/1606) ([boolafish](https://github.com/boolafish))
- chore: minor fixes [\#1584](https://github.com/omgnetwork/elixir-omg/pull/1584) ([boolafish](https://github.com/boolafish))
- explain analyze updates [\#1569](https://github.com/omgnetwork/elixir-omg/pull/1569) ([InoMurko](https://github.com/InoMurko))
- Sync v1.0.0 [\#1563](https://github.com/omgnetwork/elixir-omg/pull/1563) ([T-Dnzt](https://github.com/T-Dnzt))

### Documentation updates

- Update README.md [\#1564](https://github.com/omgnetwork/elixir-omg/pull/1564) ([InoMurko](https://github.com/InoMurko))

## [v1.0.1](https://github.com/omgnetwork/elixir-omg/tree/v1.0.1) (2020-06-18)

[Full Changelog](https://github.com/omgnetwork/elixir-omg/compare/v1.0.1-pre.0...v1.0.1)

### Chores

- feat: increase ExitProcessor timeouts [\#1592](https://github.com/omgnetwork/elixir-omg/pull/1592) ([InoMurko](https://github.com/InoMurko))

## [v1.0.0](https://github.com/omgnetwork/elixir-omg/tree/v1.0.0) (2020-06-12)

[Full Changelog](https://github.com/omgnetwork/elixir-omg/compare/v1.0.0-pre.2...v1.0.0)

### API changes

- Add deposit.all endpoint and fetch eth\_height retroactively [\#1509](https://github.com/omgnetwork/elixir-omg/pull/1509) ([okalouti](https://github.com/okalouti))
- Add timestamp and scheduled finalisation time to InvalidExit and UnchallengedExit events [\#1495](https://github.com/omgnetwork/elixir-omg/pull/1495) ([okalouti](https://github.com/okalouti))
- Introduce spending\_txhash in invalid exit events [\#1492](https://github.com/omgnetwork/elixir-omg/pull/1492) ([mederic-p](https://github.com/mederic-p))
- \[2\] Add root chain transaction hash to InvalidExit and UnchallengedExit events [\#1485](https://github.com/omgnetwork/elixir-omg/pull/1485) ([okalouti](https://github.com/okalouti))
- Add root chain transaction hash to InvalidExit and UnchallengedExit events [\#1479](https://github.com/omgnetwork/elixir-omg/pull/1479) ([okalouti](https://github.com/okalouti))
- Input validation enhancements for endpoints [\#1469](https://github.com/omgnetwork/elixir-omg/pull/1469) ([okalouti](https://github.com/okalouti))
- account.get\_utxo pagination [\#1436](https://github.com/omgnetwork/elixir-omg/pull/1436) ([jarindr](https://github.com/jarindr))
- Filtering Input Parameters to Childchain/Watcher API depending on HTTP Method [\#1424](https://github.com/omgnetwork/elixir-omg/pull/1424) ([okalouti](https://github.com/okalouti))
- Prevent split/merge creation in /transaction.create [\#1416](https://github.com/omgnetwork/elixir-omg/pull/1416) ([T-Dnzt](https://github.com/T-Dnzt))

### Enhancements

- Inomurko/reorg block getter [\#1554](https://github.com/omgnetwork/elixir-omg/pull/1554) ([InoMurko](https://github.com/InoMurko))
- add: logging for ethereum tasks [\#1550](https://github.com/omgnetwork/elixir-omg/pull/1550) ([okalouti](https://github.com/okalouti))
- feat: env configurable block\_submit\_max\_gas\_price [\#1548](https://github.com/omgnetwork/elixir-omg/pull/1548) ([unnawut](https://github.com/unnawut))
- cache blocks into ets [\#1547](https://github.com/omgnetwork/elixir-omg/pull/1547) ([InoMurko](https://github.com/InoMurko))
- feat: add event type when consumer is spending utxos [\#1538](https://github.com/omgnetwork/elixir-omg/pull/1538) ([pnowosie](https://github.com/pnowosie))
- cache status get [\#1535](https://github.com/omgnetwork/elixir-omg/pull/1535) ([InoMurko](https://github.com/InoMurko))
- refactor: consistent log message for new events [\#1534](https://github.com/omgnetwork/elixir-omg/pull/1534) ([unnawut](https://github.com/unnawut))
- transaction rewrite, increase pg connection timeout [\#1525](https://github.com/omgnetwork/elixir-omg/pull/1525) ([InoMurko](https://github.com/InoMurko))
- Making Child-chain work with fee feed [\#1500](https://github.com/omgnetwork/elixir-omg/pull/1500) ([pnowosie](https://github.com/pnowosie))
- Papa/sec 27 watcher info ife support [\#1496](https://github.com/omgnetwork/elixir-omg/pull/1496) ([pnowosie](https://github.com/pnowosie))
- feat: make invalid piggyback cause unchallenged exit event when it's close to being finalized [\#1493](https://github.com/omgnetwork/elixir-omg/pull/1493) ([pgebal](https://github.com/pgebal))
- who monitors the monitor [\#1488](https://github.com/omgnetwork/elixir-omg/pull/1488) ([InoMurko](https://github.com/InoMurko))
- feat: system memory monitor that considers buffered and cached memory [\#1474](https://github.com/omgnetwork/elixir-omg/pull/1474) ([unnawut](https://github.com/unnawut))
- Break down incoming events to publish separately [\#1472](https://github.com/omgnetwork/elixir-omg/pull/1472) ([souradeep-das](https://github.com/souradeep-das))
- feat: add child chain metrics for transaction submissions, successes and failures [\#1470](https://github.com/omgnetwork/elixir-omg/pull/1470) ([unnawut](https://github.com/unnawut))
- feat: configurable fee specs path from env var [\#1385](https://github.com/omgnetwork/elixir-omg/pull/1385) ([mederic-p](https://github.com/mederic-p))

### Bug fixes

- prevent race condition for status cache [\#1558](https://github.com/omgnetwork/elixir-omg/pull/1558) ([InoMurko](https://github.com/InoMurko))
- fix: add Ink's log\_encoding\_error config [\#1512](https://github.com/omgnetwork/elixir-omg/pull/1512) ([unnawut](https://github.com/unnawut))
- fix: exclude active exiting utxos from calls to /account.get\_exitable\_utxos [\#1505](https://github.com/omgnetwork/elixir-omg/pull/1505) ([pgebal](https://github.com/pgebal))
- feat: update ink to v1.1 to fix Mix module not found [\#1504](https://github.com/omgnetwork/elixir-omg/pull/1504) ([unnawut](https://github.com/unnawut))
- fix: MemoryMonitor breaking on OS that does not provide buffered and cached memory data [\#1486](https://github.com/omgnetwork/elixir-omg/pull/1486) ([unnawut](https://github.com/unnawut))

### Chores

- Changelog for v1.0.0 [\#1556](https://github.com/omgnetwork/elixir-omg/pull/1556) ([T-Dnzt](https://github.com/T-Dnzt))
- updating httpoison [\#1542](https://github.com/omgnetwork/elixir-omg/pull/1542) ([InoMurko](https://github.com/InoMurko))
- use backport ex\_plasma [\#1537](https://github.com/omgnetwork/elixir-omg/pull/1537) ([achiurizo](https://github.com/achiurizo))
- chore: sync v0.4.8 into master [\#1531](https://github.com/omgnetwork/elixir-omg/pull/1531) ([unnawut](https://github.com/unnawut))
- refactor: remove fixture-based start exit test [\#1514](https://github.com/omgnetwork/elixir-omg/pull/1514) ([unnawut](https://github.com/unnawut))
- test: watcher's /status.get cabbage test [\#1508](https://github.com/omgnetwork/elixir-omg/pull/1508) ([unnawut](https://github.com/unnawut))
- refactor: move exit info related functions to smaller responsibility module [\#1503](https://github.com/omgnetwork/elixir-omg/pull/1503) ([boolafish](https://github.com/boolafish))
- fix: lint\_version compatibility with bash [\#1502](https://github.com/omgnetwork/elixir-omg/pull/1502) ([unnawut](https://github.com/unnawut))
- feat: merge latest v0.4 to master [\#1499](https://github.com/omgnetwork/elixir-omg/pull/1499) ([unnawut](https://github.com/unnawut))
- Kevin/load test cleanup [\#1490](https://github.com/omgnetwork/elixir-omg/pull/1490) ([kevsul](https://github.com/kevsul))
- Revert "Add root chain transaction hash to InvalidExit and UnchallengedExit events" [\#1483](https://github.com/omgnetwork/elixir-omg/pull/1483) ([okalouti](https://github.com/okalouti))
- refactor: add prerequisites for makefile targets involving docker-compose [\#1476](https://github.com/omgnetwork/elixir-omg/pull/1476) ([pgebal](https://github.com/pgebal))
- Move db storage out of docker containers [\#1473](https://github.com/omgnetwork/elixir-omg/pull/1473) ([kevsul](https://github.com/kevsul))
- Inomurko/macos nightly build fix [\#1464](https://github.com/omgnetwork/elixir-omg/pull/1464) ([InoMurko](https://github.com/InoMurko))
- fix: circleci to return the original start-services result after logging the failure [\#1463](https://github.com/omgnetwork/elixir-omg/pull/1463) ([unnawut](https://github.com/unnawut))
- Update alpine base image in Dockerfiles to v3.11 [\#1450](https://github.com/omgnetwork/elixir-omg/pull/1450) ([arthurk](https://github.com/arthurk))

### Documentation updates

- Watcher configs [\#1536](https://github.com/omgnetwork/elixir-omg/pull/1536) ([dmitrydao](https://github.com/dmitrydao))
- Update README.md [\#1468](https://github.com/omgnetwork/elixir-omg/pull/1468) ([dmitrydao](https://github.com/dmitrydao))
- Update installation instructions [\#1465](https://github.com/omgnetwork/elixir-omg/pull/1465) ([pnowosie](https://github.com/pnowosie))



\* *This Changelog was automatically generated by [github_changelog_generator](https://github.com/github-changelog-generator/github-changelog-generator)*<|MERGE_RESOLUTION|>--- conflicted
+++ resolved
@@ -1,235 +1,6 @@
 # Changelog
 
-<<<<<<< HEAD
-## [v1.0.4-pre.0](https://github.com/omgnetwork/elixir-omg/tree/v1.0.4-pre.0)
-Compatible with [`plasma-contracts@v1.0.4`](https://github.com/omisego/plasma-contracts/releases/tag/v1.0.4).
-See [Full Changelog](https://github.com/omgnetwork/elixir-omg/compare/v1.0.3...v1.0.4-pre.0)
-
-#### API
-- [Changed] Ability to filter transactions by date range in transaction.all [\#1417](https://github.com/omgnetwork/elixir-omg/issues/1417)
-- [Changed] /block.validate endpoint [\#1668](https://github.com/omgnetwork/elixir-omg/pull/1668) ([okalouti](https://github.com/okalouti))
-
-#### CORE
-
-- [Fixed] Adjustable DB connection pool parameters [\#1684](https://github.com/omgnetwork/elixir-omg/issues/1684)
-- [Fixed] StatusCache race condition on startup [\#1557](https://github.com/omgnetwork/elixir-omg/issues/1557)
-- [Fixed] List of lists of signatures borks the endpoint process for `transaction.submit` [\#1158](https://github.com/omgnetwork/elixir-omg/issues/1158)
-- [Fixed] Missing log metadata when json-encoding the log failed [\#1571](https://github.com/omgnetwork/elixir-omg/issues/1571)
-- [Fixed] Queued child chain blocks that got stuck might cause operator to invalidate the child chain [\#702](https://github.com/omgnetwork/elixir-omg/issues/702)
-- [Fixed] Finalization of invalid IFEs and invalid IFEs without challenge aren't reported by the Watcher [\#671](https://github.com/omgnetwork/elixir-omg/issues/671)
-- [Fixed] corrrectly serialize PIDs in alarms.get [\#1678](https://github.com/omgnetwork/elixir-omg/pull/1678) ([ayrat555](https://github.com/ayrat555))
-- [Fixed] account.get\_exitable\_utxos is unaware of in-flight exited inputs [\#1676](https://github.com/omgnetwork/elixir-omg/pull/1676) ([pnowosie](https://github.com/pnowosie))
-- [Fixed] Fix fee adapter to accept decimal value in fee rules [\#1662](https://github.com/omgnetwork/elixir-omg/pull/1662) ([jarindr](https://github.com/jarindr))
-- [Fixed] Add missing clause on witness validation check [\#1656](https://github.com/omgnetwork/elixir-omg/pull/1656) ([mederic-p](https://github.com/mederic-p))
-- [Fixed] fix: unexpected http method [\#1651](https://github.com/omgnetwork/elixir-omg/pull/1651) ([ripzery](https://github.com/ripzery))
-- [Fixed] Handle unexpected HTTP method gracefully [\#1646](https://github.com/omgnetwork/elixir-omg/issues/1646)
-- [Changed] exit started ABI decoding call data ROPSTEN [\#1632](https://github.com/omgnetwork/elixir-omg/issues/1632)
-- [Fixed] Protocol.UndefinedError: protocol Jason.Encoder not implemented for \#PID\<0.32128.13\> of type PID, Jason.Encoder protocol m... [\#1619](https://github.com/omgnetwork/elixir-omg/issues/1619)
-
-#### Miscellaneous
-- [Fixed] Balance metrics should include deposit utxos [\#1582](https://github.com/omgnetwork/elixir-omg/issues/1582)
-- [Changed] Monitoring & alert for pending block submissions [\#1629](https://github.com/omgnetwork/elixir-omg/issues/1629)
-- [Changed] Block Validation: New Checks [\#1693](https://github.com/omgnetwork/elixir-omg/pull/1693) ([okalouti](https://github.com/okalouti))
-- [Changed] feat: configurable DB pool size, queue target and queue interval [\#1689](https://github.com/omgnetwork/elixir-omg/pull/1689) ([unnawut](https://github.com/unnawut))
-- [Changed] feat: block queue metrics and stalled submission alarm [\#1649](https://github.com/omgnetwork/elixir-omg/pull/1649) ([unnawut](https://github.com/unnawut))
-- [Changed] auto trigger chart version bump [\#1695](https://github.com/omgnetwork/elixir-omg/pull/1695) ([boolafish](https://github.com/boolafish))
-- [Changed] bump phoenix [\#1680](https://github.com/omgnetwork/elixir-omg/pull/1680) ([InoMurko](https://github.com/InoMurko))
-- [Changed] chore: increase timeouts for childchain healthchecks [\#1671](https://github.com/omgnetwork/elixir-omg/pull/1671) ([ayrat555](https://github.com/ayrat555))
-- [Changed] docs: extend description of running cabbage tests [\#1658](https://github.com/omgnetwork/elixir-omg/pull/1658) ([pnowosie](https://github.com/pnowosie))
-- [Changed] fix integration tests [\#1654](https://github.com/omgnetwork/elixir-omg/pull/1654) ([ayrat555](https://github.com/ayrat555))
-- [Changed] feat: pin elixir and erlang versions for asdf [\#1648](https://github.com/omgnetwork/elixir-omg/pull/1648) ([unnawut](https://github.com/unnawut))
-- [Changed] chore: change log and version file change for v1.0.3 \(\#1638\) [\#1639](https://github.com/omgnetwork/elixir-omg/pull/1639) ([boolafish](https://github.com/boolafish))
-- [Changed] use cabbage tests from a separate repo [\#1636](https://github.com/omgnetwork/elixir-omg/pull/1636) ([ayrat555](https://github.com/ayrat555))
-- [Changed] set OMG.State GenServer timeout to 10s [\#1517](https://github.com/omgnetwork/elixir-omg/pull/1517) ([achiurizo](https://github.com/achiurizo))
-
-## [v1.0.3](https://github.com/omisego/elixir-omg/releases/tag/v1.0.3)
-Compatible with [`plasma-contracts@v1.0.4`](https://github.com/omisego/plasma-contracts/releases/tag/v1.0.4).
-See [full changelog](https://github.com/omisego/elixir-omg/compare/v1.0.2...v1.0.3).
-
-#### APIs
-- [Changed] Update request body swagger for /transaction.all (#1609)
-
-#### Core
-- [Fix] Ensure margin is working for reorg protection on childchain (#1622)
-- [Fix] Handle "transaction underpriced" and other unknown server error responses (#1617)
-- [Fix] Get call_data from liquidity contract and rename it (#1635)
-- [Changed] Integrate spandex ecto (#1602)
-
-#### Miscellaneous
-- [Changed] Load test with erc20 token (#1577)
-- [Changed] Auto PR with Auto merge for syncing master-v2 (#1604)
-- [Changed] Add reorged docker compose for cabbage test (#1579)
-
-## [v1.0.2](https://github.com/omisego/elixir-omg/releases/tag/v1.0.2)
-Compatible with [`plasma-contracts@v1.0.4`](https://github.com/omisego/plasma-contracts/releases/tag/v1.0.4).
-See [full changelog](https://github.com/omisego/elixir-omg/compare/v1.0.1...v1.0.2).
-
-#### APIs
-- [Changed] Add Transaction filter by end_datetime (#1595)
-
-#### Core
-- [Changed] Install telemetry handler for authority balance (#1567)
-- [Changed] Add block processing queue to watcher info (#1560)
-- [Changed] async stream + timeout (#1593)
-
-#### Miscellaneous
-- [Changed] Update README.md for re-branding (#1564)
-- [Changed] Add watcher and watcher-info release artifacts in CI (#1597)
-- [Fixed] Use fixed version of ex_abi (#1519)
-- [Fixed] Error attempting to log txhash in binary (#1532)
-- [Fixed] Minor fixes (#1584)
-
-
-## [v1.0.1](https://github.com/omisego/elixir-omg/releases/tag/v1.0.1)
-
-Compatible with [`plasma-contracts@v1.0.4`](https://github.com/omisego/plasma-contracts/releases/tag/v1.0.4).
-See [full changelog](https://github.com/omisego/elixir-omg/compare/v1.0.0...v1.0.1).
-
-#### APIs
-
-- None
-
-#### Core
-
-- [Fixed] Increase ExitProcessor timeouts (#1592)
-
-#### Miscellaneous
-
-- None
-
-## [v1.0.0](https://github.com/omisego/elixir-omg/releases/tag/v1.0.0)
-
-Compatible with [`plasma-contracts@v1.0.4`](https://github.com/omisego/plasma-contracts/releases/tag/v1.0.4).
-See [full changelog](https://github.com/omisego/elixir-omg/compare/v0.4.8...v1.0.0).
-
-#### APIs
-
-- [Changed] Add pagination to account.get_utxo (#1436)
-- [Changed] Input validation enhancements for endpoints (#1469)
-- [Changed] Filtering Input Parameters to Childchain/Watcher API depending on HTTP Method (#1424)
-- [Changed] Prevent split/merge creation in /transaction.create (#1416)
-
-#### Core
-
-- [Fixed] Global get block interval (#1576)
-- [Fixed] Better restart strategy (#1565)
-- [Fixed] Prevent race condition for status cache (#1558)
-- [Fixed] Reorg block getter (#1554)
-- [Added] Cache blocks into ets (#1547)
-- [Added] Add event type when consumer is spending utxos (#1538)
-- [Added] Make env block_submit_max_gas_price configurable (#1548)
-- [Added] Increase pg connection timeout for Watcher Info transaction inserts (#1525)
-- [Added] Add deposit.all endpoint and fetch eth_height retroactively (#1509)
-- [Added] Cache status.get (#1535)
-- [Added] IFE support in Watcher Info (#1496)
-- [Added] Making Child-chain work with fee feed (#1500)
-- [Added] System memory monitor for buffered and cached memory (#1474)
-- [Added] Break down incoming events to publish separately (#1472)
-- [Added] Configurable fee specs path from env var (#1385)
-- [Added] Add root chain transaction hash to InvalidExit and UnchallengedExit events (#1485)
-- [Added] Who monitors the monitor? (#1488)
-- [Changed] Use branch ex_plasma (#1537)
-- [Changed] Move exit info related DB functions to PaymentExitInfo (#1503)
-- [Changed] Add timestamp and scheduled finalisation time to InvalidExit and UnchallengedExit events (#1495)
-- [Changed] Make invalid piggyback cause unchallenged piggyback event when it's past SLA margin (#1493)
-- [Changed] Introduce spending_txhash in invalid exit events (#1492)
-- [Fixed] Exclude active exiting utxos from calls to /account.get_exitable_utxos (#1505)
-- [Fixed] Allow missing :buffered_memory and :cached_memory (#1486)
-
-#### Miscellaneous
-
-- [Added] Logging for ethereum tasks (#1550)
-- [Changed] Updating httpoison (#1542)
-- [Changed] Consistent log message for new events (#1534)
-- [Changed] Watcher configs (#1536)
-- [Changed] Remove fixture-based start exit test (#1514)
-- [Changed] Cabbage test for Watcher's /status.get (#1508)
-- [Changed] Load test cleanup (#1490)
-- [Changed] Add prerequisites for having localchain_contract_addresses.env file for makefile targets involving docker-compose (#1476)
-- [Changed] Move db storage out of docker containers (#1473)
-- [Changed] Update alpine base image in Dockerfiles to v3.11 (#1450)
-- [Changed] Add child chain metrics for transaction submissions, successes and failures (#1470)
-- [Changed] CircleCI to return the original start-services result after logging the failure (#1463)
-- [Changed] Update README.md (#1468)
-- [Changed] Update installation instructions (#1465)
-- [Fixed] Add Ink's log_encoding_error config (#1512)
-- [Fixed] update ink to v1.1 to fix Mix module not found (#1504)
-- [Fixed] lint_version command compatibility with bash (#1502)
-- [Fixed] MacOS nightly build fix (#1464)
-
-## [v0.4.8](https://github.com/omisego/elixir-omg/releases/tag/v0.4.8)
-
-Compatible with [`plasma-contracts@v1.0.4`](https://github.com/omisego/plasma-contracts/releases/tag/v1.0.4).
-See [full changelog](https://github.com/omisego/elixir-omg/compare/v0.4.7...v0.4.8).
-
-#### APIs
-- None
-
-#### Core
-- None
-
-#### Miscellaneous
-- [Fix] Missing error logging when the error cannot be serialized (#1518)
-
-## [v0.4.7](https://github.com/omisego/elixir-omg/releases/tag/v0.4.7)
-
-Compatible with [`plasma-contracts@v1.0.4`](https://github.com/omisego/plasma-contracts/releases/tag/v1.0.4).
-See [full changelog](https://github.com/omisego/elixir-omg/compare/v0.4.6...v0.4.7).
-
-#### APIs
-- [Fixed] Proper error message when retrieving In-Flight Exit data for a spent deposit (#1397)
-
-#### Core
-- [Added] Derive contract-related data from the contracts and add checks to prevent contract addresses changing (#1404)
-- [Added] Build adapter to pull fees from the fee feed service (#1373)
-- [Added] Observe the authority address balance on block submission (#1449)
-- [Changed] Upgrade elixir to v1.10.2 (#1440)
-- [Changed] Update default stall threshold to 300s (#1456)
-- [Changed] Standardize OMG.Bus event and topic names (#1441)
-- [Fixed] Add retries to gas cost retrieval (#1434)
-- [Fixed] Broken logging in contract event consumer (#1460)
-- [Fixed] Keep authority_addr naming for phash2 for backwards compatibility (#1457)
-
-#### Miscellaneous
-- [Added] Missing tests for release task of setting fee claimer address (#1451)
-- [Added] Load test merge_utxos() (#1446)
-- [Added] More load test scenarios (#1403, #1429, #1433)
-- [Added] Prevent adding more single pipes (#1462)
-- [Changed] Update Spandex (tracing library) to 2.4.3 (#1432)
-- [Changed] Modify the load test faucet to only deposit when necessary (#1445)
-- [Changed] Move nightly build steps into PR's non-mandatory build steps (#1287)
-- [Changed] Clean up documentation for ExitProcessor, OMG.State and RootChainCoordinator (#1410)
-- [Changed] Update install docs for elixir 1.10 (#1461)
-- [Fixed] Broken macos nightly build (#1458)
-- [Fixed] Errors not reported due to misconfugration (#1489)
-
-## [v0.4.6](https://github.com/omisego/elixir-omg/releases/tag/v0.4.6)
-
-Compatible with [`plasma-contracts@v1.0.4`](https://github.com/omisego/plasma-contracts/releases/tag/v1.0.4).
-See [full changelog](https://github.com/omisego/elixir-omg/compare/v0.4.5...v0.4.6).
-
-#### APIs
-- None
-
-#### Core
-- [Added] Pool size and transactions in block metrics (#1391)
-- [Changed] Contracts lockdown on boot and gas telemetry for block submission (#1382)
-- [Changed] Cleanup (#1407)
-- [Changed] rpc calls consolidate (#1376)
-
-#### Miscellaneous
-- [Changed] bump Ink package version (#1387)
-- [Fixed] Exclude hostname (#1390)
-- [Changed] Fixed missing creating_txhash, spending_txhash (#1396)
-- [Added] Automated dependency audits (#1393)
-- [Changed] Make docker-nuke should reset geth snapshot (#1386)
-- [Changed] update exit_validation.md documentation (#1388)
-- [Added] Implement Code Owners for mix.lock (#1406)
-
-## [v0.4.5](https://github.com/omisego/elixir-omg/releases/tag/v0.4.5)
-=======
 ## [Unreleased](https://github.com/omgnetwork/elixir-omg/tree/HEAD)
->>>>>>> 536059cc
 
 [Full Changelog](https://github.com/omgnetwork/elixir-omg/compare/v1.0.3...HEAD)
 
