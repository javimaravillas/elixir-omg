version: 2
jobs:
  test:
    docker:
      - image: omisegoimages/blockchain-base:1.6-otp20
<<<<<<< HEAD
      - image: postgres
        environment:
          POSTGRES_USER: omsiego_dev
          POSTGRES_PASSWORD: omisego_dev
=======
        environment:
          DATABASE_URL: postgres://postgres:postgres@localhost:5432/omisego_dev
      - image: circleci/postgres:9.6-alpine
        environment:
          POSTGRES_USER: postgres
          POSTGRES_PASSWORD: postgres
>>>>>>> a37a2ed9
          POSTGRES_DB: omisego_dev
    working_directory: ~/repo
    steps:
      - checkout
      - setup_remote_docker
      - run:
          name: Install Hex
          command: |
            mix do local.hex --force, local.rebar --force
      - run:
          name: Get Dependencies
          command: |
            mix do deps.get, deps.compile, compile
      - run:
<<<<<<< HEAD
=======
          name: Clean Build
          command: |
            export MIX_ENV=test
            mix do compile --warnings-as-errors --force, test --exclude test
      - run:
          name: Unit Test
          command: |
            export MIX_ENV=test
            mix test
      - run:
>>>>>>> a37a2ed9
          name: Lint
          command: |
            mix do credo, format --check-formatted --dry-run
      - run:
<<<<<<< HEAD
          name: Unit Test
          command: |
            export MIX_ENV=test
            export DATABASE_URL=postgres://omisego_dev:omisego_dev@localhost:5432/omisego_dev
            mix test
      - run:
         name: Dialyze
         command: |
           mix dialyzer --halt-exit-status
=======
          name: Dialyze
          command: |
            mix dialyzer --halt-exit-status
      - run:
          name: Integration Tests & Coveralls
          command: |
            export GIT_COMMIT_DESCRIPTION=$(git log --format=%B -n 1 $CIRCLE_SHA1)
            export SHELL=/bin/bash
            mix coveralls.post --umbrella \
            --include integration \
            --include wrappers \
            --sha $CIRCLE_SHA \
            --branch $CIRCLE_BRANCH \
            --message $GIT_COMMIT_DESCRIPTION
>>>>>>> a37a2ed9

  build_and_deploy:
    docker:
      - image: ubuntu:16.04
    working_directory: ~/repo
    steps:
      - setup_remote_docker
      - checkout
      - run:
          name: Install dependencies
          command: |
            apt-get update && apt-get install -y lsb-release curl
            curl -sSL https://get.docker.com/ > docker.sh && chmod +x docker.sh && ./docker.sh
      - run:
          name: Install gcloud SDK
          command: |
            export CLOUD_SDK_REPO="cloud-sdk-$(lsb_release -c -s)"
            echo "deb http://packages.cloud.google.com/apt $CLOUD_SDK_REPO main" | tee -a /etc/apt/sources.list.d/google-cloud-sdk.list
            curl https://packages.cloud.google.com/apt/doc/apt-key.gpg | apt-key add -
            apt-get update -y && apt-get install -y google-cloud-sdk kubectl
      - run:
          name: Initialise & authenticate gcloud SDK
          command: |
            echo "${GCP_KEY_FILE}" | base64 --decode >> /tmp/gcp_key.json
            gcloud auth activate-service-account --key-file /tmp/gcp_key.json
            gcloud config set project ${GCP_ACCOUNT_ID}
            gcloud config set compute/zone ${GCP_ZONE}
            gcloud container clusters get-credentials ${GCP_CLUSTER_ID}
      - run:
<<<<<<< HEAD
          name: Build & Deploy Childchain
=======
          name: Build & Deploy Services
>>>>>>> a37a2ed9
          command: |
            docker build -t elixir-omg .
            echo $DOCKER_PWD | docker login -u $DOCKER_LOGIN --password-stdin
            export DOCKER_IMAGE=jakebunce/elixir-omg:$CIRCLE_SHA1
            docker tag elixir-omg $DOCKER_IMAGE
            docker push jakebunce/elixir-omg:$CIRCLE_SHA1
            kubectl set image statefulset childchain childchain=$DOCKER_IMAGE
<<<<<<< HEAD
=======
            kubectl set image statefulset watcher watcher=$DOCKER_IMAGE

>>>>>>> a37a2ed9
workflows:
  version: 2
  build-deploy:
    jobs:
      - test
      - build_and_deploy:
          requires:
            - test
          filters:
            branches:
              only: 
                - master<|MERGE_RESOLUTION|>--- conflicted
+++ resolved
@@ -3,19 +3,12 @@
   test:
     docker:
       - image: omisegoimages/blockchain-base:1.6-otp20
-<<<<<<< HEAD
-      - image: postgres
-        environment:
-          POSTGRES_USER: omsiego_dev
-          POSTGRES_PASSWORD: omisego_dev
-=======
         environment:
           DATABASE_URL: postgres://postgres:postgres@localhost:5432/omisego_dev
       - image: circleci/postgres:9.6-alpine
         environment:
           POSTGRES_USER: postgres
           POSTGRES_PASSWORD: postgres
->>>>>>> a37a2ed9
           POSTGRES_DB: omisego_dev
     working_directory: ~/repo
     steps:
@@ -30,8 +23,6 @@
           command: |
             mix do deps.get, deps.compile, compile
       - run:
-<<<<<<< HEAD
-=======
           name: Clean Build
           command: |
             export MIX_ENV=test
@@ -42,22 +33,10 @@
             export MIX_ENV=test
             mix test
       - run:
->>>>>>> a37a2ed9
           name: Lint
           command: |
             mix do credo, format --check-formatted --dry-run
       - run:
-<<<<<<< HEAD
-          name: Unit Test
-          command: |
-            export MIX_ENV=test
-            export DATABASE_URL=postgres://omisego_dev:omisego_dev@localhost:5432/omisego_dev
-            mix test
-      - run:
-         name: Dialyze
-         command: |
-           mix dialyzer --halt-exit-status
-=======
           name: Dialyze
           command: |
             mix dialyzer --halt-exit-status
@@ -72,7 +51,6 @@
             --sha $CIRCLE_SHA \
             --branch $CIRCLE_BRANCH \
             --message $GIT_COMMIT_DESCRIPTION
->>>>>>> a37a2ed9
 
   build_and_deploy:
     docker:
@@ -102,11 +80,7 @@
             gcloud config set compute/zone ${GCP_ZONE}
             gcloud container clusters get-credentials ${GCP_CLUSTER_ID}
       - run:
-<<<<<<< HEAD
-          name: Build & Deploy Childchain
-=======
           name: Build & Deploy Services
->>>>>>> a37a2ed9
           command: |
             docker build -t elixir-omg .
             echo $DOCKER_PWD | docker login -u $DOCKER_LOGIN --password-stdin
@@ -114,11 +88,8 @@
             docker tag elixir-omg $DOCKER_IMAGE
             docker push jakebunce/elixir-omg:$CIRCLE_SHA1
             kubectl set image statefulset childchain childchain=$DOCKER_IMAGE
-<<<<<<< HEAD
-=======
             kubectl set image statefulset watcher watcher=$DOCKER_IMAGE
 
->>>>>>> a37a2ed9
 workflows:
   version: 2
   build-deploy:
