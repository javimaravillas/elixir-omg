--- conflicted
+++ resolved
@@ -57,12 +57,8 @@
         if deployment_result is False:
             logging.critical('Contract not deployed. Exiting.')
             sys.exit(1)
-<<<<<<< HEAD
-        elif deployment_result = 'PREDEPLOYED':
+        elif deployment_result == 'PREDEPLOYED':
             self.initialise_childchain_database()
-=======
-        elif deployment_result == 'PREDEPLOYED':
->>>>>>> 261e751b
             logging.info('Launcher process complete')
             return
         self.update_contract_exchanger()
