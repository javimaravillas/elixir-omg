use Mix.Config

config :omg_eth, child_block_interval: 1000

config :omg_api,
  eth_deposit_finality_margin: 10,
  eth_submission_finality_margin: 20,
  ethereum_event_check_height_interval_ms: 1_000,
  rootchain_height_sync_interval_ms: 1_000,
  child_block_minimal_enquque_gap: 4,
<<<<<<< HEAD
  fee_specs_file_path: "./../../fee_specs.json"
=======
  fee_specs_file_path: "./fee_specs.json"

config :sentry,
  dsn: {:system, "SENTRY_DSN"},
  environment_name: Mix.env(),
  enable_source_code_context: true,
  root_source_code_path: File.cwd!(),
  tags: %{
    env: Mix.env(),
    application: Mix.Project.config()[:app]
  },
  server_name: elem(:inet.gethostname(), 1),
  included_environments: [:prod, :dev]
>>>>>>> 7f90331d

import_config "#{Mix.env()}.exs"<|MERGE_RESOLUTION|>--- conflicted
+++ resolved
@@ -8,9 +8,6 @@
   ethereum_event_check_height_interval_ms: 1_000,
   rootchain_height_sync_interval_ms: 1_000,
   child_block_minimal_enquque_gap: 4,
-<<<<<<< HEAD
-  fee_specs_file_path: "./../../fee_specs.json"
-=======
   fee_specs_file_path: "./fee_specs.json"
 
 config :sentry,
@@ -24,6 +21,5 @@
   },
   server_name: elem(:inet.gethostname(), 1),
   included_environments: [:prod, :dev]
->>>>>>> 7f90331d
 
 import_config "#{Mix.env()}.exs"