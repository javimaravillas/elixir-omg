# Copyright 2018 OmiseGO Pte Ltd
#
# Licensed under the Apache License, Version 2.0 (the "License");
# you may not use this file except in compliance with the License.
# You may obtain a copy of the License at
#
#     http://www.apache.org/licenses/LICENSE-2.0
#
# Unless required by applicable law or agreed to in writing, software
# distributed under the License is distributed on an "AS IS" BASIS,
# WITHOUT WARRANTIES OR CONDITIONS OF ANY KIND, either express or implied.
# See the License for the specific language governing permissions and
# limitations under the License.

defmodule OMG.API.Core do
  @moduledoc """
  Functional core work-horse for `OMG.API`.
  """
  alias OMG.API.State.Transaction
  alias OMG.API.Utxo

  require Utxo

  @empty_signature <<0::size(520)>>

  @type recover_tx_error() ::
          :bad_signature_length
          | :duplicate_inputs
          | :malformed_transaction
          | :malformed_transaction_rlp
          | :no_inputs
          | :signature_corrupt
          | :missing_signature

  @doc """
  Transforms a RLP-encoded child chain transaction (binary) into a:
    - decoded
    - statelessly valid (mainly inputs logic)
    - recovered (i.e. signatures get recovered into spenders)
  transaction

   See docs/transaction_validation.md for more information about stateful and stateless validation.
  """
  @spec recover_tx(binary) ::
          {:ok, Transaction.Recovered.t()}
          | {:error, recover_tx_error()}
  def recover_tx(encoded_signed_tx) do
    with {:ok, signed_tx} <- Transaction.Signed.decode(encoded_signed_tx),
         :ok <- valid?(signed_tx),
         do: Transaction.Recovered.recover_from(signed_tx)
  end

  defp valid?(%Transaction.Signed{
         raw_tx: raw_tx,
         sigs: sigs
       }) do
    inputs = Transaction.get_inputs(raw_tx)

    with :ok <- inputs_present?(inputs),
         :ok <- no_duplicate_inputs?(inputs) do
      all_inputs_signed?(inputs, sigs)
    end
  end

  defp inputs_present?(inputs) do
    inputs_present =
      inputs
      |> Enum.any?(fn Utxo.position(blknum, _, _) -> blknum != 0 end)

    if inputs_present, do: :ok, else: {:error, :no_inputs}
  end

  defp no_duplicate_inputs?(inputs) do
    inputs =
      inputs
      |> Enum.filter(fn Utxo.position(blknum, _, _) -> blknum != 0 end)

    number_of_unique_inputs =
      inputs
      |> Enum.uniq()
      |> Enum.count()

    inputs_length = Enum.count(inputs)

    if inputs_length == number_of_unique_inputs, do: :ok, else: {:error, :duplicate_inputs}
  end

  defp all_inputs_signed?(inputs, sigs) do
<<<<<<< HEAD
    inputs
    |> Enum.zip(sigs)
    |> Enum.reduce(:ok, &input_signature_valid?/2)
  end

  defp input_signature_valid?({Utxo.position(0, _, _), @empty_signature}, acc), do: acc
  defp input_signature_valid?({Utxo.position(0, _, _), _}, _), do: {:error, :signature_corrupt}
  defp input_signature_valid?({_, @empty_signature}, _), do: {:error, :missing_signature}
  defp input_signature_valid?({_, _}, acc), do: acc
=======
    Enum.zip(inputs, sigs)
    |> Enum.map(&input_signature_valid/1)
    |> Enum.find(:ok, &(&1 != :ok))
  end

  defp input_signature_valid({Utxo.position(0, _, _), @empty_signature}), do: :ok
  defp input_signature_valid({Utxo.position(0, _, _), _}), do: {:error, :signature_corrupt}
  defp input_signature_valid({_, @empty_signature}), do: {:error, :missing_signature}
  defp input_signature_valid({_, _}), do: :ok
>>>>>>> b4dd1915
end<|MERGE_RESOLUTION|>--- conflicted
+++ resolved
@@ -86,17 +86,6 @@
   end
 
   defp all_inputs_signed?(inputs, sigs) do
-<<<<<<< HEAD
-    inputs
-    |> Enum.zip(sigs)
-    |> Enum.reduce(:ok, &input_signature_valid?/2)
-  end
-
-  defp input_signature_valid?({Utxo.position(0, _, _), @empty_signature}, acc), do: acc
-  defp input_signature_valid?({Utxo.position(0, _, _), _}, _), do: {:error, :signature_corrupt}
-  defp input_signature_valid?({_, @empty_signature}, _), do: {:error, :missing_signature}
-  defp input_signature_valid?({_, _}, acc), do: acc
-=======
     Enum.zip(inputs, sigs)
     |> Enum.map(&input_signature_valid/1)
     |> Enum.find(:ok, &(&1 != :ok))
@@ -106,5 +95,4 @@
   defp input_signature_valid({Utxo.position(0, _, _), _}), do: {:error, :signature_corrupt}
   defp input_signature_valid({_, @empty_signature}), do: {:error, :missing_signature}
   defp input_signature_valid({_, _}), do: :ok
->>>>>>> b4dd1915
 end