defmodule OmiseGOWatcherWeb.Controller.TransactionTest do
  use ExUnitFixtures
  use ExUnit.Case, async: false
  use OmiseGO.API.Fixtures
  use Plug.Test

  alias OmiseGO.API.Block
  alias OmiseGO.API.State.Transaction.{Recovered, Signed}
  alias OmiseGOWatcher.TransactionDB

<<<<<<< HEAD
  @eth OmiseGO.API.Crypto.zero_address()
=======
  @zero_address <<0::size(160)>>

  @signed_tx %Signed{
    raw_tx: %Transaction{
      blknum1: 0,
      txindex1: 0,
      oindex1: 0,
      blknum2: 0,
      txindex2: 0,
      oindex2: 0,
      cur12: @zero_address,
      newowner1: @zero_address,
      amount1: 1,
      newowner2: @zero_address,
      amount2: 0
    },
    sig1: <<1, 8, 10, 12>>,
    sig2: <<14, 16, 18, 20>>
  }
>>>>>>> a9896055

  @tag fixtures: [:phoenix_ecto_sandbox]
  test "insert and retrive transaction" do
    txblknum = 0
    txindex = 0
    recovered_tx = OmiseGO.API.TestHelper.create_recovered([], @eth, [])
    {:ok, %TransactionDB{txid: id}} = TransactionDB.insert(recovered_tx.signed_tx, txblknum, txindex)
    expected_transaction = create_expected_transaction(id, recovered_tx, txblknum, txindex)
    assert expected_transaction == delete_meta(TransactionDB.get(id))
  end

<<<<<<< HEAD
  @tag fixtures: [:phoenix_ecto_sandbox, :alice, :bob]
  test "insert and retrive block of transactions ", %{alice: alice, bob: bob} do
=======
  @tag fixtures: [:phoenix_ecto_sandbox]
  test "insert and retrive block of transactions" do
>>>>>>> a9896055
    txblknum = 0
    recovered_tx1 = OmiseGO.API.TestHelper.create_recovered([{2, 3, 1, bob}], @eth, [{alice, 200}])
    recovered_tx2 = OmiseGO.API.TestHelper.create_recovered([{1, 0, 0, alice}], @eth, [])

    [{:ok, %TransactionDB{txid: txid_1}}, {:ok, %TransactionDB{txid: txid_2}}] =
      TransactionDB.insert(%Block{
        transactions: [
          recovered_tx1,
          recovered_tx2
        ],
        number: txblknum
      })

    assert create_expected_transaction(txid_1, recovered_tx1, txblknum, 0) == delete_meta(TransactionDB.get(txid_1))
    assert create_expected_transaction(txid_2, recovered_tx2, txblknum, 1) == delete_meta(TransactionDB.get(txid_2))
  end

<<<<<<< HEAD
  defp create_expected_transaction(
         txid,
         %Recovered{signed_tx: %Signed{raw_tx: transaction, sig1: sig1, sig2: sig2}},
         txblknum,
         txindex
       ) do
=======
  @tag fixtures: [:phoenix_ecto_sandbox]
  test "gets all transactions from a block" do
    assert [] == TransactionDB.find_by_txblknum(1)

    tx1 = insert_tx(1, 0)
    tx2 = insert_tx(1, 1)
    insert_tx(2, 0)

    assert [tx1, tx2] == TransactionDB.find_by_txblknum(1)
  end

  defp insert_tx(blknum, txindex) do
    {signed_tx, id} = create_tx_with_id(blknum, txindex)
    {:ok, tx} = TransactionDB.insert(id, signed_tx, blknum, txindex)
    tx
  end

  defp create_tx_with_id(blknum, txindex) do
    tx = %{@signed_tx.raw_tx | blknum1: blknum, txindex1: txindex}
    signed_tx = %Signed{raw_tx: tx, sig1: <<>>, sig2: <<>>}
    id = Signed.signed_hash(signed_tx)
    {signed_tx, id}
  end

  @tag fixtures: [:phoenix_ecto_sandbox]
  test "gets transaction that spends utxo" do
    utxo1 = %{blknum: 1, txindex: 0, oindex: 0}
    utxo2 = %{blknum: 2, txindex: 0, oindex: 0}
    :utxo_not_spent = TransactionDB.get_transaction_challenging_utxo(utxo1)
    :utxo_not_spent = TransactionDB.get_transaction_challenging_utxo(utxo2)

    test_transaction_spends_utxo(utxo1, 0)
    :utxo_not_spent = TransactionDB.get_transaction_challenging_utxo(utxo2)
    test_transaction_spends_utxo(utxo2, 1)
  end

  defp test_transaction_spends_utxo(utxo, txindex) do
    {signed_tx, id} = create_tx_with_id(utxo.blknum, 0)
    {:ok, _} = TransactionDB.insert(id, signed_tx, 2, txindex)
    expected_tx = create_expected_transaction(id, signed_tx, 2, txindex)

    {:ok, actual_tx} = TransactionDB.get_transaction_challenging_utxo(utxo)
    assert expected_tx == delete_meta(actual_tx)
  end

  defp create_expected_transaction(txid, signed_tx, txblknum, txindex) do
>>>>>>> a9896055
    %TransactionDB{
      txblknum: txblknum,
      txindex: txindex,
      txid: txid,
      sig1: signed_tx.sig1,
      sig2: signed_tx.sig2
    }
    |> Map.merge(Map.from_struct(signed_tx.raw_tx))
    |> delete_meta
  end

  defp delete_meta(%TransactionDB{} = transaction) do
    Map.delete(transaction, :__meta__)
  end
end<|MERGE_RESOLUTION|>--- conflicted
+++ resolved
@@ -8,29 +8,7 @@
   alias OmiseGO.API.State.Transaction.{Recovered, Signed}
   alias OmiseGOWatcher.TransactionDB
 
-<<<<<<< HEAD
   @eth OmiseGO.API.Crypto.zero_address()
-=======
-  @zero_address <<0::size(160)>>
-
-  @signed_tx %Signed{
-    raw_tx: %Transaction{
-      blknum1: 0,
-      txindex1: 0,
-      oindex1: 0,
-      blknum2: 0,
-      txindex2: 0,
-      oindex2: 0,
-      cur12: @zero_address,
-      newowner1: @zero_address,
-      amount1: 1,
-      newowner2: @zero_address,
-      amount2: 0
-    },
-    sig1: <<1, 8, 10, 12>>,
-    sig2: <<14, 16, 18, 20>>
-  }
->>>>>>> a9896055
 
   @tag fixtures: [:phoenix_ecto_sandbox]
   test "insert and retrive transaction" do
@@ -42,13 +20,8 @@
     assert expected_transaction == delete_meta(TransactionDB.get(id))
   end
 
-<<<<<<< HEAD
   @tag fixtures: [:phoenix_ecto_sandbox, :alice, :bob]
   test "insert and retrive block of transactions ", %{alice: alice, bob: bob} do
-=======
-  @tag fixtures: [:phoenix_ecto_sandbox]
-  test "insert and retrive block of transactions" do
->>>>>>> a9896055
     txblknum = 0
     recovered_tx1 = OmiseGO.API.TestHelper.create_recovered([{2, 3, 1, bob}], @eth, [{alice, 200}])
     recovered_tx2 = OmiseGO.API.TestHelper.create_recovered([{1, 0, 0, alice}], @eth, [])
@@ -66,70 +39,81 @@
     assert create_expected_transaction(txid_2, recovered_tx2, txblknum, 1) == delete_meta(TransactionDB.get(txid_2))
   end
 
-<<<<<<< HEAD
+  @tag fixtures: [:phoenix_ecto_sandbox, :alice, :bob]
+  test "gets all transactions from a block", %{alice: alice, bob: bob} do
+    assert [] == TransactionDB.find_by_txblknum(1)
+
+    alice_spend_recovered = OmiseGO.API.TestHelper.create_recovered([], @eth, [{alice, 100}])
+    bob_spend_recovered = OmiseGO.API.TestHelper.create_recovered([], @eth, [{bob, 200}])
+
+    [{:ok, %TransactionDB{txid: txid_alice}}, {:ok, %TransactionDB{txid: txid_bob}}] =
+      TransactionDB.insert(%Block{
+        transactions: [alice_spend_recovered, bob_spend_recovered],
+        number: 1
+      })
+
+    assert [
+             create_expected_transaction(txid_alice, alice_spend_recovered, 1, 0),
+             create_expected_transaction(txid_bob, bob_spend_recovered, 1, 1)
+           ] == TransactionDB.find_by_txblknum(1) |> Enum.map(&delete_meta/1)
+  end
+
+  @tag fixtures: [:phoenix_ecto_sandbox, :alice]
+  test "gets transaction that spends utxo", %{alice: alice} do
+    utxo1 = %{blknum: 1, txindex: 0, oindex: 0}
+    utxo2 = %{blknum: 2, txindex: 0, oindex: 0}
+    :utxo_not_spent = TransactionDB.get_transaction_challenging_utxo(utxo1)
+    :utxo_not_spent = TransactionDB.get_transaction_challenging_utxo(utxo2)
+
+    alice_spend_recovered = OmiseGO.API.TestHelper.create_recovered([{1, 0, 0, alice}], @eth, [])
+
+    [{:ok, %TransactionDB{txid: txid_alice}}] =
+      TransactionDB.insert(%Block{
+        transactions: [alice_spend_recovered],
+        number: 1
+      })
+
+    assert create_expected_transaction(txid_alice, alice_spend_recovered, 1, 0) ==
+             delete_meta(TransactionDB.get_transaction_challenging_utxo(utxo1))
+
+    :utxo_not_spent = TransactionDB.get_transaction_challenging_utxo(utxo2)
+
+    bob_spend_recovered = OmiseGO.API.TestHelper.create_recovered([{2, 0, 0, alice}], @eth, [])
+
+    [{:ok, %TransactionDB{txid: txid_bob}}] =
+      TransactionDB.insert(%Block{
+        transactions: [bob_spend_recovered],
+        number: 2
+      })
+
+    assert create_expected_transaction(txid_bob, bob_spend_recovered, 2, 0) ==
+             delete_meta(TransactionDB.get_transaction_challenging_utxo(utxo2))
+  end
+
+  defp insert_and_assert_create_expected_transaction(%Block{transactions: transactions} = block) do
+    insert_info = TransactionDB.insert(block)
+    Transaction
+  end
+
   defp create_expected_transaction(
          txid,
          %Recovered{signed_tx: %Signed{raw_tx: transaction, sig1: sig1, sig2: sig2}},
          txblknum,
          txindex
        ) do
-=======
-  @tag fixtures: [:phoenix_ecto_sandbox]
-  test "gets all transactions from a block" do
-    assert [] == TransactionDB.find_by_txblknum(1)
-
-    tx1 = insert_tx(1, 0)
-    tx2 = insert_tx(1, 1)
-    insert_tx(2, 0)
-
-    assert [tx1, tx2] == TransactionDB.find_by_txblknum(1)
-  end
-
-  defp insert_tx(blknum, txindex) do
-    {signed_tx, id} = create_tx_with_id(blknum, txindex)
-    {:ok, tx} = TransactionDB.insert(id, signed_tx, blknum, txindex)
-    tx
-  end
-
-  defp create_tx_with_id(blknum, txindex) do
-    tx = %{@signed_tx.raw_tx | blknum1: blknum, txindex1: txindex}
-    signed_tx = %Signed{raw_tx: tx, sig1: <<>>, sig2: <<>>}
-    id = Signed.signed_hash(signed_tx)
-    {signed_tx, id}
-  end
-
-  @tag fixtures: [:phoenix_ecto_sandbox]
-  test "gets transaction that spends utxo" do
-    utxo1 = %{blknum: 1, txindex: 0, oindex: 0}
-    utxo2 = %{blknum: 2, txindex: 0, oindex: 0}
-    :utxo_not_spent = TransactionDB.get_transaction_challenging_utxo(utxo1)
-    :utxo_not_spent = TransactionDB.get_transaction_challenging_utxo(utxo2)
-
-    test_transaction_spends_utxo(utxo1, 0)
-    :utxo_not_spent = TransactionDB.get_transaction_challenging_utxo(utxo2)
-    test_transaction_spends_utxo(utxo2, 1)
-  end
-
-  defp test_transaction_spends_utxo(utxo, txindex) do
-    {signed_tx, id} = create_tx_with_id(utxo.blknum, 0)
-    {:ok, _} = TransactionDB.insert(id, signed_tx, 2, txindex)
-    expected_tx = create_expected_transaction(id, signed_tx, 2, txindex)
-
-    {:ok, actual_tx} = TransactionDB.get_transaction_challenging_utxo(utxo)
-    assert expected_tx == delete_meta(actual_tx)
-  end
-
-  defp create_expected_transaction(txid, signed_tx, txblknum, txindex) do
->>>>>>> a9896055
     %TransactionDB{
       txblknum: txblknum,
       txindex: txindex,
       txid: txid,
-      sig1: signed_tx.sig1,
-      sig2: signed_tx.sig2
+      sig1: sig1,
+      sig2: sig2
     }
-    |> Map.merge(Map.from_struct(signed_tx.raw_tx))
+    |> Map.merge(Map.from_struct(transaction))
     |> delete_meta
+  end
+
+  defp delete_meta({:ok, %TransactionDB{} = transaction}) do
+    Map.delete(transaction, :__meta__)
   end
 
   defp delete_meta(%TransactionDB{} = transaction) do
