--- conflicted
+++ resolved
@@ -6,12 +6,9 @@
   use ExUnit.Case, async: true
   use Plug.Test
 
-<<<<<<< HEAD
-=======
   @block_offset 1_000_000_000
   @transaction_offset 10_000
 
->>>>>>> a9896055
   def wait_for_process(pid, timeout \\ :infinity) do
     ref = Process.monitor(pid)
 
