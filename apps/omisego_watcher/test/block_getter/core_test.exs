defmodule OmiseGOWatcher.BlockGetter.CoreTest do
  use ExUnitFixtures
  use ExUnit.Case, async: true
  use OmiseGO.API.Fixtures
  use Plug.Test

  alias OmiseGO.API.Block
  alias OmiseGOWatcher.BlockGetter.Core

  @moduletag :integration

  defp add_block(state, block) do
    assert {:ok, new_state} = Core.add_block(state, block)
    new_state
  end

  test "get blocks numbers to download" do
    block_height = 0
    interval = 1_000
    chunk_size = 4
    state = Core.init(block_height, interval, chunk_size)

    {state_after_chunk, block_numbers} = Core.get_new_blocks_numbers(state, 20_000)
    assert block_numbers == [1_000, 2_000, 3_000, 4_000]

    state_after_proces_down =
      state_after_chunk
      |> add_block(%Block{number: 4_000})
      |> add_block(%Block{number: 2_000})

    assert {_, [5_000, 6_000]} = Core.get_new_blocks_numbers(state_after_proces_down, 20_000)
  end

  test "getting block to consume" do
    block_height = 0
    interval = 1_000
    chunk_size = 6

    state =
      block_height
      |> Core.init(interval, chunk_size)
      |> Core.get_new_blocks_numbers(7_000)
      |> elem(0)
      |> add_block(%Block{number: 2_000})
      |> add_block(%Block{number: 3_000})
      |> add_block(%Block{number: 6_000})
      |> add_block(%Block{number: 5_000})

    assert {_, []} = Core.get_blocks_to_consume(state)

    assert {new_state, [%Block{number: 1_000}, %Block{number: 2_000}, %Block{number: 3_000}]} =
             state |> add_block(%Block{number: 1_000}) |> Core.get_blocks_to_consume()

    assert {_, [%Block{number: 4_000}, %Block{number: 5_000}, %Block{number: 6_000}]} =
             new_state |> add_block(%Block{number: 4_000}) |> Core.get_blocks_to_consume()

    assert {_,
            [
              %Block{number: 1_000},
              %Block{number: 2_000},
              %Block{number: 3_000},
              %Block{number: 4_000},
              %Block{number: 5_000},
              %Block{number: 6_000}
            ]} =
             state
             |> add_block(%Block{number: 1_000})
             |> add_block(%Block{number: 4_000})
             |> Core.get_blocks_to_consume()
  end

  test "start block height is not zero" do
    block_height = 7_000
    interval = 100
    chunk_size = 4
    state = Core.init(block_height, interval, chunk_size)
    assert {state, [7_100, 7_200, 7_300, 7_400]} = Core.get_new_blocks_numbers(state, 20_000)

    assert {_, [%Block{number: 7_100}, %Block{number: 7_200}]} =
             state
             |> add_block(%Block{number: 7_100})
             |> add_block(%Block{number: 7_200})
             |> Core.get_blocks_to_consume()
  end

<<<<<<< HEAD
  test "mismatch in hash" do
    assert {:error, :incorrect_hash} ==
             Core.decode_block(%{
               "hash" => "AAAAAAAAAAAAAAAAAAAAAAAAAAAAAAAAAAAAAAAAAAAAAAAAAAAAAAAAAAAAAAAA",
               "transactions" => [],
               "number" => 23
             })
=======
  test "next_child increases or decreses in calls to get_new_blocks_nmbers" do
    block_height = 0
    interval = 1_000
    chunk_size = 5

    {state, [1_000, 2_000, 3_000]} =
      block_height
      |> Core.init(interval, chunk_size)
      |> Core.get_new_blocks_numbers(4_000)

    assert {^state, []} = Core.get_new_blocks_numbers(state, 2_000)
    assert {_, [4_000, 5_000]} = Core.get_new_blocks_numbers(state, 8_000)
  end

  test "check errro return by add_block" do
    block_height = 0
    interval = 1_000
    chunk_size = 5

    {state, [1_000]} = block_height |> Core.init(interval, chunk_size) |> Core.get_new_blocks_numbers(2_000)

    assert {:error, :duplicate} = state |> add_block(%Block{number: 1_000}) |> Core.add_block(%Block{number: 1_000})
    assert {:error, :unexpected_blok} = state |> Core.add_block(%Block{number: 2_000})
>>>>>>> b9308ff8
  end
end<|MERGE_RESOLUTION|>--- conflicted
+++ resolved
@@ -83,15 +83,6 @@
              |> Core.get_blocks_to_consume()
   end
 
-<<<<<<< HEAD
-  test "mismatch in hash" do
-    assert {:error, :incorrect_hash} ==
-             Core.decode_block(%{
-               "hash" => "AAAAAAAAAAAAAAAAAAAAAAAAAAAAAAAAAAAAAAAAAAAAAAAAAAAAAAAAAAAAAAAA",
-               "transactions" => [],
-               "number" => 23
-             })
-=======
   test "next_child increases or decreses in calls to get_new_blocks_nmbers" do
     block_height = 0
     interval = 1_000
@@ -115,6 +106,14 @@
 
     assert {:error, :duplicate} = state |> add_block(%Block{number: 1_000}) |> Core.add_block(%Block{number: 1_000})
     assert {:error, :unexpected_blok} = state |> Core.add_block(%Block{number: 2_000})
->>>>>>> b9308ff8
+  end
+
+  test "mismatch in hash" do
+    assert {:error, :incorrect_hash} ==
+             Core.decode_block(%{
+               "hash" => "AAAAAAAAAAAAAAAAAAAAAAAAAAAAAAAAAAAAAAAAAAAAAAAAAAAAAAAAAAAAAAAA",
+               "transactions" => [],
+               "number" => 23
+             })
   end
 end