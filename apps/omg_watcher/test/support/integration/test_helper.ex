--- conflicted
+++ resolved
@@ -34,22 +34,11 @@
           x in emitted_event_names
         end)
 
-<<<<<<< HEAD
-  def get_in_flight_exit(transaction) do
-    exit_data = success?("inflight_exit.get_data", %{txbytes: transaction})
-
-    decode16(exit_data, ["in_flight_tx", "input_txs", "input_txs_inclusion_proofs", "in_flight_tx_sigs"])
-  end
-
-  def wait_for_block_getter_down do
-    :ok = wait_for_process(Process.whereis(OMG.Watcher.BlockGetter))
-=======
       if all_events,
         do: {:ok, emitted_event_names},
         else: :repeat
     end
     |> wait_for(timeout)
->>>>>>> b4dd1915
   end
 
   def wait_for_block_fetch(block_nr, timeout) do
