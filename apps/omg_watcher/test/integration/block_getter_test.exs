--- conflicted
+++ resolved
@@ -189,38 +189,7 @@
     assert_push("address_received", ^address_received_event)
 
     assert_push("address_spent", ^address_spent_event)
-<<<<<<< HEAD
     block_nr
-=======
-
-    %{
-      "utxo_pos" => utxo_pos,
-      "txbytes" => txbytes,
-      "proof" => proof,
-      "sigs" => sigs
-    } = IntegrationTest.get_exit_data(block_nr, 0, 0)
-
-    {:ok, %{"status" => "0x1", "blockNumber" => exit_eth_height}} =
-      Eth.RootChain.start_exit(
-        utxo_pos,
-        txbytes,
-        proof,
-        sigs,
-        alice.addr
-      )
-      |> Eth.DevHelpers.transact_sync!()
-
-    utxo_pos = Utxo.position(block_nr, 0, 0) |> Utxo.Position.encode()
-
-    assert {:ok, [%{amount: 7, utxo_pos: utxo_pos, owner: alice.addr, currency: @eth, eth_height: exit_eth_height}]} ==
-             Eth.RootChain.get_exits(0, exit_eth_height)
-
-    IntegrationTest.wait_for_current_block_fetch(@timeout)
-
-    tx2 = API.TestHelper.create_encoded([{block_nr, 0, 0, alice}], @eth, [{alice, 7}])
-
-    {:error, {-32_603, "Internal error", "utxo_not_found"}} = Client.call(:submit, %{transaction: tx2})
->>>>>>> e8da0787
   end
 
   defp get_block_submitted_event_height(block_number) do
