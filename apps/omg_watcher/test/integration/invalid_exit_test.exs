# Copyright 2018 OmiseGO Pte Ltd
#
# Licensed under the Apache License, Version 2.0 (the "License");
# you may not use this file except in compliance with the License.
# You may obtain a copy of the License at
#
#     http://www.apache.org/licenses/LICENSE-2.0
#
# Unless required by applicable law or agreed to in writing, software
# distributed under the License is distributed on an "AS IS" BASIS,
# WITHOUT WARRANTIES OR CONDITIONS OF ANY KIND, either express or implied.
# See the License for the specific language governing permissions and
# limitations under the License.

defmodule OMG.Watcher.Integration.InvalidExitTest do
  use ExUnitFixtures
  use ExUnit.Case, async: false
  use OMG.API.Fixtures
  use OMG.API.Integration.Fixtures
  use Plug.Test
  use Phoenix.ChannelTest

  alias OMG.API
  alias OMG.API.Utxo
  require Utxo
  alias OMG.Eth
  alias OMG.RPC.Client
  alias OMG.Watcher.Eventer.Event
  alias OMG.Watcher.Integration.TestHelper, as: IntegrationTest
  alias OMG.Watcher.TestHelper, as: Test
  alias OMG.Watcher.Web.Channel
  alias OMG.Watcher.Web.Serializer.Response

  @moduletag :integration

  @timeout 40_000
  @eth API.Crypto.zero_address()

  @endpoint OMG.Watcher.Web.Endpoint

  @tag fixtures: [:watcher_sandbox, :stable_alice, :child_chain, :token, :stable_alice_deposits]
  test "exit which is using already spent utxo from transaction causes to emit invalid_exit event", %{
    stable_alice: alice,
    stable_alice_deposits: {deposit_blknum, _}
  } do
    {:ok, _, event_socket} = subscribe_and_join(socket(), Channel.Byzantine, "byzantine")

    tx = API.TestHelper.create_encoded([{deposit_blknum, 0, 0, alice}], @eth, [{alice, 10}])
    {:ok, %{blknum: deposit_blknum}} = Client.submit(tx)

    tx = API.TestHelper.create_encoded([{deposit_blknum, 0, 0, alice}], @eth, [{alice, 10}])
    {:ok, %{blknum: tx_blknum, tx_hash: _tx_hash}} = Client.submit(tx)

    IntegrationTest.wait_for_block_fetch(tx_blknum, @timeout)

    %{
      "txbytes" => txbytes,
      "proof" => proof,
      "sigs" => sigs,
      "utxo_pos" => outputId #TODO change to correct name!!!! outputId
    } = IntegrationTest.get_exit_data(deposit_blknum, 0, 0)

    {:ok, %{"status" => "0x1", "blockNumber" => eth_height}} =
      Eth.RootChain.start_exit(
        outputId,
        txbytes,
        proof,
        sigs,
        alice.addr
      )
      |> Eth.DevHelpers.transact_sync!()
    {:ok, utxo_pos} = Eth.RootChain.get_standard_exit_id(outputId)
    invalid_exit_event =
      %Event.InvalidExit{
        amount: 10,
        currency: @eth,
        owner: alice.addr,
        utxo_pos: utxo_pos,
        eth_height: eth_height
<<<<<<< HEAD
      })
    IO.inspect(invalid_exit_event, label: "expect")
    exit_processor_validation = 
Application.fetch_env!(:omg_watcher, :exit_processor_validation_interval_ms)
    assert_push("invalid_exit", ^invalid_exit_event, exit_processor_validation + 5_000)
=======
      }
      |> Response.clean_artifacts()

    exit_processor_validation = Application.fetch_env!(:omg_watcher, :exit_processor_validation_interval_ms)
    assert_push("invalid_exit", ^invalid_exit_event, exit_processor_validation + 1_000)
>>>>>>> 7f90331d

    # after the notification has been received, a challenged is composed and sent
    challenge = get_exit_challenge(deposit_blknum, 0, 0)
    assert {:ok, {alice.addr, @eth, 10}} == Eth.RootChain.get_exit(utxo_pos)
    IO.puts("#{inspect outputId} == #{inspect challenge["outputId"]}")
    {:ok, %{"status" => "0x1"}} =
      OMG.Eth.RootChain.challenge_exit(
        challenge["outputId"],
        challenge["txbytes"],
        challenge["inputIndex"],
        challenge["sig"],
        alice.addr
      )
      |> Eth.DevHelpers.transact_sync!()

    #TODO komentarz po dobrym dobrym challengu są zwracane same zera!!
    assert {:ok, {API.Crypto.zero_address(), @eth, 0}} == Eth.RootChain.get_exit(utxo_pos)

    Process.sleep(5_000)

    # re subscribe fresh, so we don't get old events in the socket
    Process.unlink(event_socket.channel_pid)
    :ok = close(event_socket)
    clear_mailbox()

    {:ok, _, _socket} = subscribe_and_join(socket(), Channel.Byzantine, "byzantine")

    # no more pestering the user, the invalid exit is gone
    refute_push("invalid_exit", _, 2_000)
  end

  # clears the mailbox of `self()`. Useful to purge old events that shouldn't be emitted anymore after some action
  defp clear_mailbox do
    receive do
      _ -> clear_mailbox()
    after
      0 -> :ok
    end
  end

  defp get_exit_challenge(blknum, txindex, oindex) do
    utxo_pos = Utxo.position(blknum, txindex, oindex) |> Utxo.Position.encode()
assert %{"result" => "success", "data" => data} = Test.rest_call(:get, "utxo/#{utxo_pos}/challenge_data")

<<<<<<< HEAD
    Response.decode16(data, ["txbytes", "sig"])
=======
    assert %{"result" => "success", "data" => data} = Test.rest_call(:get, "utxo/#{utxo_pos}/challenge_data")

    Test.decode16(data, ["txbytes", "proof", "sigs"])
>>>>>>> 7f90331d
  end

  @tag fixtures: [:watcher_sandbox, :stable_alice, :child_chain, :token, :stable_alice_deposits, :test_server]
  test "transaction which is using already spent utxo from exit and happened before end of margin of slow validator (m_sv) causes to emit invalid_exit event ",
<<<<<<< HEAD
       %{stable_alice: alice, stable_alice_deposits: {deposit_blknum, _}} do
=======
       %{stable_alice: alice, stable_alice_deposits: {deposit_blknum, _}, test_server: context} do
>>>>>>> 7f90331d
    tx = API.TestHelper.create_encoded([{deposit_blknum, 0, 0, alice}], @eth, [{alice, 10}])
    {:ok, %{blknum: exit_blknum}} = Client.submit(tx)

    # Here we're preparing invalid block
    bad_block_number = 2_000
    bad_tx = API.TestHelper.create_recovered([{exit_blknum, 0, 0, alice}], @eth, [{alice, 10}])

    %{hash: bad_block_hash, number: _, transactions: _} =
      bad_block = API.Block.hashed_txs_at([bad_tx], bad_block_number)

    # from now on the child chain server is broken until end of test
    OMG.Watcher.Integration.BadChildChainServer.prepare_route_to_inject_bad_block(context, bad_block, bad_block_hash)

    {:ok, _, _socket} = subscribe_and_join(socket(), Channel.Byzantine, "byzantine")

    IntegrationTest.wait_for_block_fetch(exit_blknum, @timeout)

    %{
      "txbytes" => txbytes,
      "proof" => proof,
      "sigs" => sigs,
      "utxo_pos" => utxo_pos
    } = IntegrationTest.get_exit_data(exit_blknum, 0, 0)

    {:ok, %{"status" => "0x1", "blockNumber" => eth_height}} =
      Eth.RootChain.start_exit(
        utxo_pos,
        txbytes,
        proof,
        sigs,
        alice.addr
      )
      |> Eth.DevHelpers.transact_sync!()

    # Here we're manually submitting invalid block to the root chain
    {:ok, _} = OMG.Eth.RootChain.submit_block(bad_block_hash, 2, 1)

    IntegrationTest.wait_for_block_fetch(bad_block_number, @timeout)

    invalid_exit_event =
      %Event.InvalidExit{
        amount: 10,
        currency: @eth,
        owner: alice.addr,
        utxo_pos: utxo_pos,
        eth_height: eth_height
      }
      |> Response.clean_artifacts()

    exit_processor_validation = Application.fetch_env!(:omg_watcher, :exit_processor_validation_interval_ms)

<<<<<<< HEAD
    exit_processor_validation = Application.fetch_env!(:omg_watcher, :exit_processor_validation_interval_ms)

=======
>>>>>>> 7f90331d
    assert_push("invalid_exit", ^invalid_exit_event, exit_processor_validation)
  end
end<|MERGE_RESOLUTION|>--- conflicted
+++ resolved
@@ -65,7 +65,6 @@
         outputId,
         txbytes,
         proof,
-        sigs,
         alice.addr
       )
       |> Eth.DevHelpers.transact_sync!()
@@ -77,19 +76,11 @@
         owner: alice.addr,
         utxo_pos: utxo_pos,
         eth_height: eth_height
-<<<<<<< HEAD
-      })
-    IO.inspect(invalid_exit_event, label: "expect")
-    exit_processor_validation = 
-Application.fetch_env!(:omg_watcher, :exit_processor_validation_interval_ms)
-    assert_push("invalid_exit", ^invalid_exit_event, exit_processor_validation + 5_000)
-=======
       }
       |> Response.clean_artifacts()
 
     exit_processor_validation = Application.fetch_env!(:omg_watcher, :exit_processor_validation_interval_ms)
     assert_push("invalid_exit", ^invalid_exit_event, exit_processor_validation + 1_000)
->>>>>>> 7f90331d
 
     # after the notification has been received, a challenged is composed and sent
     challenge = get_exit_challenge(deposit_blknum, 0, 0)
@@ -132,24 +123,14 @@
 
   defp get_exit_challenge(blknum, txindex, oindex) do
     utxo_pos = Utxo.position(blknum, txindex, oindex) |> Utxo.Position.encode()
-assert %{"result" => "success", "data" => data} = Test.rest_call(:get, "utxo/#{utxo_pos}/challenge_data")
-
-<<<<<<< HEAD
-    Response.decode16(data, ["txbytes", "sig"])
-=======
     assert %{"result" => "success", "data" => data} = Test.rest_call(:get, "utxo/#{utxo_pos}/challenge_data")
 
-    Test.decode16(data, ["txbytes", "proof", "sigs"])
->>>>>>> 7f90331d
+    Test.decode16(data, ["txbytes", "sig"])
   end
 
   @tag fixtures: [:watcher_sandbox, :stable_alice, :child_chain, :token, :stable_alice_deposits, :test_server]
   test "transaction which is using already spent utxo from exit and happened before end of margin of slow validator (m_sv) causes to emit invalid_exit event ",
-<<<<<<< HEAD
-       %{stable_alice: alice, stable_alice_deposits: {deposit_blknum, _}} do
-=======
        %{stable_alice: alice, stable_alice_deposits: {deposit_blknum, _}, test_server: context} do
->>>>>>> 7f90331d
     tx = API.TestHelper.create_encoded([{deposit_blknum, 0, 0, alice}], @eth, [{alice, 10}])
     {:ok, %{blknum: exit_blknum}} = Client.submit(tx)
 
@@ -179,7 +160,6 @@
         utxo_pos,
         txbytes,
         proof,
-        sigs,
         alice.addr
       )
       |> Eth.DevHelpers.transact_sync!()
@@ -201,11 +181,6 @@
 
     exit_processor_validation = Application.fetch_env!(:omg_watcher, :exit_processor_validation_interval_ms)
 
-<<<<<<< HEAD
-    exit_processor_validation = Application.fetch_env!(:omg_watcher, :exit_processor_validation_interval_ms)
-
-=======
->>>>>>> 7f90331d
     assert_push("invalid_exit", ^invalid_exit_event, exit_processor_validation)
   end
 end