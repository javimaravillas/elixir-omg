--- conflicted
+++ resolved
@@ -34,7 +34,6 @@
   @moduletag :integration
 
   @timeout 40_000
-  @assert_push_timeout 5_000
   @eth API.Crypto.zero_address()
 
   @endpoint OMG.Watcher.Web.Endpoint
@@ -80,15 +79,8 @@
         eth_height: eth_height
       })
 
-<<<<<<< HEAD
     exit_processor_validation = Application.fetch_env!(:omg_watcher, :exit_processor_validation_interval_ms)
-
-    Process.sleep(exit_processor_validation)
-
-    assert_push("invalid_exit", ^invalid_exit_event)
-=======
-    assert_push("invalid_exit", ^invalid_exit_event, @assert_push_timeout)
->>>>>>> 752b7c8e
+    assert_push("invalid_exit", ^invalid_exit_event, exit_processor_validation + 1_000)
 
     # after the notification has been received, a challenged is composed and sent
     challenge = get_exit_challenge(deposit_blknum, 0, 0)
@@ -143,28 +135,13 @@
     tx = API.TestHelper.create_encoded([{deposit_blknum, 0, 0, alice}], @eth, [{alice, 10}])
     {:ok, %{blknum: exit_blknum}} = Client.call(:submit, %{transaction: tx})
 
-<<<<<<< HEAD
     # Here we're preparing invalid block
     bad_block_number = 2_000
-=======
-    # Here we calculated bad_block_number by adding `exit_blknum` and `margin_slow_validator` / 2
-    # to have guarantee that bad_block_number will be after margin of slow validator(m_sv)
-    bad_block_number = exit_blknum + div(margin_slow_validator, 2)
->>>>>>> 752b7c8e
     bad_tx = API.TestHelper.create_recovered([{exit_blknum, 0, 0, alice}], @eth, [{alice, 10}])
 
     %{hash: bad_block_hash, number: _, transactions: _} =
       bad_block = API.Block.hashed_txs_at([bad_tx], bad_block_number)
 
-<<<<<<< HEAD
-=======
-    # Here we manually submitting invalid block with big/future nonce to the Rootchain to make
-    # the Rootchain to mine invalid block instead of block submitted by child chain
-    {:ok, child_block_interval} = Eth.RootChain.get_child_block_interval()
-    nonce = div(bad_block_number, child_block_interval)
-    {:ok, _} = OMG.Eth.RootChain.submit_block(bad_block_hash, nonce, 1)
-
->>>>>>> 752b7c8e
     # from now on the child chain server is broken until end of test
     OMG.Watcher.Integration.BadChildChainServer.register_and_start_server(bad_block)
 
@@ -203,6 +180,8 @@
         eth_height: eth_height
       })
 
-    assert_push("invalid_exit", ^invalid_exit_event, @assert_push_timeout)
+    exit_processor_validation = Application.fetch_env!(:omg_watcher, :exit_processor_validation_interval_ms)
+
+    assert_push("invalid_exit", ^invalid_exit_event, exit_processor_validation)
   end
 end