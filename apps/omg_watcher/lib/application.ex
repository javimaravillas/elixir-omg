--- conflicted
+++ resolved
@@ -53,11 +53,7 @@
             synced_height_update_key: :last_fast_exit_eth_height,
             service_name: :fast_validator,
             get_events_callback: &OMG.Eth.RootChain.get_exits/2,
-<<<<<<< HEAD
             process_events_callback: OMG.Watcher.ExitValidator.Validator.challenge_fastly_invalid_exits(),
-=======
-            process_events_callback: &exit_events_callback/1,
->>>>>>> 681b1627
             get_last_synced_height_callback: &OMG.DB.last_fast_exit_eth_height/0
           }
         ],
