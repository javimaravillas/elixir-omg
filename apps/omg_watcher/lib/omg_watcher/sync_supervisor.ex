# Copyright 2019-2020 OmiseGO Pte Ltd
#
# Licensed under the Apache License, Version 2.0 (the "License");
# you may not use this file except in compliance with the License.
# You may obtain a copy of the License at
#
#     http://www.apache.org/licenses/LICENSE-2.0
#
# Unless required by applicable law or agreed to in writing, software
# distributed under the License is distributed on an "AS IS" BASIS,
# WITHOUT WARRANTIES OR CONDITIONS OF ANY KIND, either express or implied.
# See the License for the specific language governing permissions and
# limitations under the License.

defmodule OMG.Watcher.SyncSupervisor do
  @moduledoc """
  Starts and supervises security-critical watcher's child processes and supervisors related to
  rootchain synchronisations.
  """
  use Supervisor
  use OMG.Utils.LoggerExt

  alias OMG.EthereumEventListener
  alias OMG.Watcher
  alias OMG.Watcher.ChildManager
  alias OMG.Watcher.Configuration
  alias OMG.Watcher.CoordinatorSetup
  alias OMG.Watcher.EthereumEventAggregator
  alias OMG.Watcher.ExitProcessor
  alias OMG.Watcher.Monitor

  @events_bucket :events_bucket

  def start_link(args) do
    Supervisor.start_link(__MODULE__, args, name: __MODULE__)
  end

  def init(args) do
    opts = [strategy: :one_for_one]

    _ = Logger.info("Starting #{inspect(__MODULE__)}")
    :ok = ensure_ets_init()
    Supervisor.init(children(args), opts)
  end

  defp children(args) do
    contract_deployment_height = Keyword.fetch!(args, :contract_deployment_height)
    exit_processor_sla_seconds = Configuration.exit_processor_sla_seconds()
    exit_processor_sla_margin_forced = Configuration.exit_processor_sla_margin_forced()
    metrics_collection_interval = Configuration.metrics_collection_interval()
    finality_margin = Configuration.exit_finality_margin()
    deposit_finality_margin = OMG.Configuration.deposit_finality_margin()
    ethereum_events_check_interval_ms = OMG.Configuration.ethereum_events_check_interval_ms()
    coordinator_eth_height_check_interval_ms = OMG.Configuration.coordinator_eth_height_check_interval_ms()
    min_exit_period_seconds = OMG.Eth.Configuration.min_exit_period_seconds()
<<<<<<< HEAD
=======
    ethereum_block_time_seconds = OMG.Eth.Configuration.ethereum_block_time_seconds()
    child_block_interval = OMG.Eth.Configuration.child_block_interval()
>>>>>>> e8d486d2
    contracts = OMG.Eth.Configuration.contracts()

    [
      {ExitProcessor,
       [
         exit_processor_sla_seconds: exit_processor_sla_seconds,
         exit_processor_sla_margin_forced: exit_processor_sla_margin_forced,
         metrics_collection_interval: metrics_collection_interval,
<<<<<<< HEAD
         min_exit_period_seconds: min_exit_period_seconds
=======
         min_exit_period_seconds: min_exit_period_seconds,
         ethereum_block_time_seconds: ethereum_block_time_seconds,
         child_block_interval: child_block_interval
>>>>>>> e8d486d2
       ]},
      %{
        id: OMG.Watcher.BlockGetter.Supervisor,
        start:
          {OMG.Watcher.BlockGetter.Supervisor, :start_link, [[contract_deployment_height: contract_deployment_height]]},
        restart: :permanent,
        type: :supervisor
      },
      {OMG.RootChainCoordinator,
       CoordinatorSetup.coordinator_setup(
         metrics_collection_interval,
         coordinator_eth_height_check_interval_ms,
         finality_margin,
         deposit_finality_margin
       )},
      {EthereumEventAggregator,
       contracts: contracts,
       ets_bucket: @events_bucket,
       events: [
         [name: :deposit_created, enrich: false],
         [name: :exit_started, enrich: true],
         [name: :exit_finalized, enrich: false],
         [name: :exit_challenged, enrich: false],
         [name: :in_flight_exit_started, enrich: true],
         [name: :in_flight_exit_input_piggybacked, enrich: false],
         [name: :in_flight_exit_output_piggybacked, enrich: false],
         [name: :in_flight_exit_challenged, enrich: true],
         [name: :in_flight_exit_challenge_responded, enrich: false],
         [name: :in_flight_exit_input_blocked, enrich: false],
         [name: :in_flight_exit_output_blocked, enrich: false],
         [name: :in_flight_exit_input_withdrawn, enrich: false],
         [name: :in_flight_exit_output_withdrawn, enrich: false],
         # blockgetter
         [name: :block_submitted, enrich: false]
       ]},
      EthereumEventListener.prepare_child(
        metrics_collection_interval: metrics_collection_interval,
        ethereum_events_check_interval_ms: ethereum_events_check_interval_ms,
        contract_deployment_height: contract_deployment_height,
        service_name: :depositor,
        synced_height_update_key: :last_depositor_eth_height,
        get_events_callback: &EthereumEventAggregator.deposit_created/2,
        process_events_callback: &OMG.State.deposit/1
      ),
      EthereumEventListener.prepare_child(
        metrics_collection_interval: metrics_collection_interval,
        ethereum_events_check_interval_ms: ethereum_events_check_interval_ms,
        contract_deployment_height: contract_deployment_height,
        service_name: :exit_processor,
        synced_height_update_key: :last_exit_processor_eth_height,
        get_events_callback: &EthereumEventAggregator.exit_started/2,
        process_events_callback: &Watcher.ExitProcessor.new_exits/1
      ),
      EthereumEventListener.prepare_child(
        metrics_collection_interval: metrics_collection_interval,
        ethereum_events_check_interval_ms: ethereum_events_check_interval_ms,
        contract_deployment_height: contract_deployment_height,
        service_name: :exit_finalizer,
        synced_height_update_key: :last_exit_finalizer_eth_height,
        get_events_callback: &EthereumEventAggregator.exit_finalized/2,
        process_events_callback: &Watcher.ExitProcessor.finalize_exits/1
      ),
      EthereumEventListener.prepare_child(
        metrics_collection_interval: metrics_collection_interval,
        ethereum_events_check_interval_ms: ethereum_events_check_interval_ms,
        contract_deployment_height: contract_deployment_height,
        service_name: :exit_challenger,
        synced_height_update_key: :last_exit_challenger_eth_height,
        get_events_callback: &EthereumEventAggregator.exit_challenged/2,
        process_events_callback: &Watcher.ExitProcessor.challenge_exits/1
      ),
      EthereumEventListener.prepare_child(
        metrics_collection_interval: metrics_collection_interval,
        ethereum_events_check_interval_ms: ethereum_events_check_interval_ms,
        contract_deployment_height: contract_deployment_height,
        service_name: :in_flight_exit_processor,
        synced_height_update_key: :last_in_flight_exit_processor_eth_height,
        get_events_callback: &EthereumEventAggregator.in_flight_exit_started/2,
        process_events_callback: &Watcher.ExitProcessor.new_in_flight_exits/1
      ),
      EthereumEventListener.prepare_child(
        metrics_collection_interval: metrics_collection_interval,
        ethereum_events_check_interval_ms: ethereum_events_check_interval_ms,
        contract_deployment_height: contract_deployment_height,
        service_name: :piggyback_processor,
        synced_height_update_key: :last_piggyback_processor_eth_height,
        get_events_callback: &EthereumEventAggregator.in_flight_exit_piggybacked/2,
        process_events_callback: &Watcher.ExitProcessor.piggyback_exits/1
      ),
      EthereumEventListener.prepare_child(
        metrics_collection_interval: metrics_collection_interval,
        ethereum_events_check_interval_ms: ethereum_events_check_interval_ms,
        contract_deployment_height: contract_deployment_height,
        service_name: :competitor_processor,
        synced_height_update_key: :last_competitor_processor_eth_height,
        get_events_callback: &EthereumEventAggregator.in_flight_exit_challenged/2,
        process_events_callback: &Watcher.ExitProcessor.new_ife_challenges/1
      ),
      EthereumEventListener.prepare_child(
        metrics_collection_interval: metrics_collection_interval,
        ethereum_events_check_interval_ms: ethereum_events_check_interval_ms,
        contract_deployment_height: contract_deployment_height,
        service_name: :challenges_responds_processor,
        synced_height_update_key: :last_challenges_responds_processor_eth_height,
        get_events_callback: &EthereumEventAggregator.in_flight_exit_challenge_responded/2,
        process_events_callback: &Watcher.ExitProcessor.respond_to_in_flight_exits_challenges/1
      ),
      EthereumEventListener.prepare_child(
        metrics_collection_interval: metrics_collection_interval,
        ethereum_events_check_interval_ms: ethereum_events_check_interval_ms,
        contract_deployment_height: contract_deployment_height,
        service_name: :piggyback_challenges_processor,
        synced_height_update_key: :last_piggyback_challenges_processor_eth_height,
        get_events_callback: &EthereumEventAggregator.in_flight_exit_blocked/2,
        process_events_callback: &Watcher.ExitProcessor.challenge_piggybacks/1
      ),
      EthereumEventListener.prepare_child(
        metrics_collection_interval: metrics_collection_interval,
        ethereum_events_check_interval_ms: ethereum_events_check_interval_ms,
        contract_deployment_height: contract_deployment_height,
        service_name: :ife_exit_finalizer,
        synced_height_update_key: :last_ife_exit_finalizer_eth_height,
        get_events_callback: &EthereumEventAggregator.in_flight_exit_withdrawn/2,
        process_events_callback: &Watcher.ExitProcessor.finalize_in_flight_exits/1
      ),
      {ChildManager, [monitor: Monitor]}
    ]
  end

  defp ensure_ets_init() do
    _ = if :undefined == :ets.info(@events_bucket), do: :ets.new(@events_bucket, [:bag, :public, :named_table])
    :ok
  end
end<|MERGE_RESOLUTION|>--- conflicted
+++ resolved
@@ -53,11 +53,8 @@
     ethereum_events_check_interval_ms = OMG.Configuration.ethereum_events_check_interval_ms()
     coordinator_eth_height_check_interval_ms = OMG.Configuration.coordinator_eth_height_check_interval_ms()
     min_exit_period_seconds = OMG.Eth.Configuration.min_exit_period_seconds()
-<<<<<<< HEAD
-=======
     ethereum_block_time_seconds = OMG.Eth.Configuration.ethereum_block_time_seconds()
     child_block_interval = OMG.Eth.Configuration.child_block_interval()
->>>>>>> e8d486d2
     contracts = OMG.Eth.Configuration.contracts()
 
     [
@@ -66,13 +63,9 @@
          exit_processor_sla_seconds: exit_processor_sla_seconds,
          exit_processor_sla_margin_forced: exit_processor_sla_margin_forced,
          metrics_collection_interval: metrics_collection_interval,
-<<<<<<< HEAD
-         min_exit_period_seconds: min_exit_period_seconds
-=======
          min_exit_period_seconds: min_exit_period_seconds,
          ethereum_block_time_seconds: ethereum_block_time_seconds,
          child_block_interval: child_block_interval
->>>>>>> e8d486d2
        ]},
       %{
         id: OMG.Watcher.BlockGetter.Supervisor,
