--- conflicted
+++ resolved
@@ -67,11 +67,10 @@
 
       if txs |> Enum.any?(&match?(%{txindex: ^txindex}, &1)),
         do: {:ok, compose_utxo_exit(txs, decoded_utxo_pos)},
-        else: {:error, :no_tx_for_given_blknum}
+        else: {:error, :utxo_not_found}
     end
   end
 
-<<<<<<< HEAD
   def compose_deposit_exit(decoded_utxo_pos) do
     with %{amount: amount, currency: currency, owner: owner} <- get_by_position(decoded_utxo_pos) do
       tx = Transaction.new([], [{owner, currency, amount}])
@@ -85,11 +84,6 @@
     else
       _ -> {:error, :no_deposit_for_given_blknum}
     end
-=======
-    if Enum.any?(txs, &match?(%{txindex: ^txindex}, &1)),
-      do: {:ok, compose_utxo_exit(txs, decoded_utxo_pos)},
-      else: {:error, :utxo_not_found}
->>>>>>> 76fc57ac
   end
 
   def compose_utxo_exit(txs, Utxo.position(_blknum, txindex, _) = decoded_utxo_pos) do
