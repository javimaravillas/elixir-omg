defmodule OmiseGO.Eth.DevHelpers do
  alias OmiseGO.Eth.WaitFor, as: WaitFor
  import OmiseGO.Eth.Encoding

  @moduledoc """
  Helpers used in MIX_ENV dev and test
  """

<<<<<<< HEAD
  def prepare_dev_env(root_path \\ "./") do
    {:ok, contract_address, txhash, authority} = prepare_env(root_path)
    write_conf_file("dev", contract_address, txhash, authority)
=======
  def prepare_dev_env, do: do_prepare("dev")

  def prepare_test_env, do: do_prepare("test")

  defp do_prepare(env) do
    {:ok, contract_address, txhash, authority} = prepare_env("./")
    write_conf_file(env, contract_address, txhash, authority)
    IO.puts(inspect({:ok, contract_address, txhash, authority}))
>>>>>>> 1d7249b4
  end

  def prepare_env(root_path) do
    _ = Application.ensure_all_started(:ethereumex)
    {:ok, authority} = create_and_fund_authority_addr()
    {_, {txhash, contract_address}} = create_new_contract(root_path, authority)
    {:ok, contract_address, txhash, authority}
  end

<<<<<<< HEAD
  def create_conf_file(contract_address, txhash, authority) do
    """
    use Mix.Config
    # File is automatically generated, don't edit!
    # To deploy contract and fill values below, run:
    # mix run --no-start -e 'OmiseGO.Eth.DevHelpers.prepare_dev_env()'

    config :omisego_eth,
    contract: #{inspect(contract_address)},
    txhash_contract: #{inspect(txhash)},
    authority_addr: #{inspect(authority)},
    root_path: "../../"\
    """
  end

  def wait_for_current_child_block(blknum, dev \\ false, timeout \\ 10_000, contract \\ nil) do
    f = fn ->
      {:ok, next_num} = OmiseGO.Eth.get_current_child_block(contract)
=======
  def wait_for_current_child_block(blknum, dev \\ false, timeout \\ 10_000) do
    f = fn ->
      {:ok, next_num} = OmiseGO.Eth.get_current_child_block()

>>>>>>> 1d7249b4
      case next_num < blknum do
        true ->
          _ = maybe_mine(dev)
          :repeat

        false ->
          {:ok, next_num}
      end
    end

    fn -> WaitFor.repeat_until_ok(f) end |> Task.async() |> Task.await(timeout)
  end

  def create_and_fund_authority_addr do
    {:ok, [addr | _]} = Ethereumex.HttpClient.eth_accounts()
    {:ok, authority} = Ethereumex.HttpClient.personal_new_account("")
    {:ok, true} = Ethereumex.HttpClient.personal_unlock_account(authority, "", 0)
    txmap = %{from: addr, to: authority, value: "0x99999999999999999999999"}
    {:ok, tx_fund} = Ethereumex.HttpClient.eth_send_transaction(txmap)
    {:ok, _receipt} = WaitFor.eth_receipt(tx_fund, 10_000)
    {:ok, authority}
  end

  @doc """
  Will take a map with eth-account information (from &generate_entity/0) and then
  import priv key->unlock->fund with lots of ether on that account
  """
  def import_unlock_fund(%{priv: account_priv, addr: account_addr} = _account) do
    account_priv_enc = Base.encode16(account_priv)
    account_enc = "0x" <> Base.encode16(account_addr, case: :lower)

    {:ok, ^account_enc} = Ethereumex.HttpClient.personal_import_raw_key(account_priv_enc, "")
    {:ok, true} = Ethereumex.HttpClient.personal_unlock_account(account_enc, "", 0)

    {:ok, [eth_source_address | _]} = Ethereumex.HttpClient.eth_accounts()
    txmap = %{from: eth_source_address, to: account_enc, value: "0x99999999999999999999999"}
    {:ok, tx_fund} = Ethereumex.HttpClient.eth_send_transaction(txmap)
    {:ok, _} = WaitFor.eth_receipt(tx_fund)

    {:ok, account_enc}
  end

  defp maybe_mine(false), do: :noop

  defp maybe_mine(true) do
    {:ok, [addr | _]} = Ethereumex.HttpClient.eth_accounts()
    txmap = %{from: addr, to: addr, value: "0x1"}
    {:ok, txhash} = Ethereumex.HttpClient.eth_send_transaction(txmap)
    {:ok, _receipt} = WaitFor.eth_receipt(txhash, 4_000)
  end

  defp write_conf_file(mix_env, contract_address, txhash, authority) do
<<<<<<< HEAD
=======
    body = """
    use Mix.Config
    # File is automatically generated, don't edit!
    # To deploy contract and fill values below, run:
    # mix run --no-start -e 'OmiseGO.Eth.DevHelpers.prepare_dev_env()'

    config :omisego_eth,
    contract: #{inspect(contract_address)},
    txhash_contract: #{inspect(txhash)},
    authority_addr: #{inspect(authority)},
    root_path: "../../"\
    """

>>>>>>> 1d7249b4
    {:ok, file} = File.open("apps/omisego_eth/config/#{mix_env}.exs", [:write])
    IO.puts(file, create_conf_file(contract_address, txhash, authority))
  end

  defp deploy_contract(addr, bytecode, types, args) do
    enc_args = encode_constructor_params(types, args)
    txmap = %{from: addr, data: bytecode <> enc_args, gas: "0x3D0900"}

    {:ok, txhash} = Ethereumex.HttpClient.eth_send_transaction(txmap)
    {:ok, %{"contractAddress" => contract_address}} = WaitFor.eth_receipt(txhash, 10_000)
    {txhash, contract_address}
  end

  def deposit(value, nonce, from \\ nil, contract \\ nil) do
    contract = contract || Application.get_env(:omisego_eth, :contract)
    from = from || Application.get_env(:omisego_eth, :authority_addr)

    data =
      "deposit()"
      |> ABI.encode([])
      |> Base.encode16()

    gas = 100_000

    Ethereumex.HttpClient.eth_send_transaction(%{
      from: from,
      to: contract,
      gas: encode_eth_rpc_unsigned_int(gas),
      gasPrice: encode_eth_rpc_unsigned_int(21_000_000_000),
      value: encode_eth_rpc_unsigned_int(value),
      data: "0x#{data}",
      nonce: if(nonce == 0, do: "0x0", else: encode_eth_rpc_unsigned_int(nonce))
    })
  end

  def deposit_height_from_receipt(receipt) do
    %{"logs" => [%{"data" => logs_data}]} = receipt
    <<"0x", _::size(512), _::size(512), deposit_height_enc::binary>> = logs_data
    {deposit_height, ""} = Integer.parse(deposit_height_enc, 16)
    deposit_height
  end

  def mine_eth_dev_block do
    _ = Application.ensure_all_started(:ethereumex)
    {:ok, [addr | _]} = Ethereumex.HttpClient.eth_accounts()
    txmap = %{from: addr, to: addr, value: "0x1"}
    {:ok, txhash} = Ethereumex.HttpClient.eth_send_transaction(txmap)
    {:ok, _receipt} = WaitFor.eth_receipt(txhash, 1_000)
  end

  def create_new_contract(path_project_root, addr) do
    %{"RootChain" => %{"bytecode" => bytecode}} =
      (path_project_root <> "populus/build/contracts.json") |> File.read!() |> Poison.decode!()

    {addr, deploy_contract(addr, bytecode, [], [])}
  end

  defp encode_constructor_params(args, types) do
    args = for arg <- args, do: cleanup(arg)

    args
    |> ABI.TypeEncoder.encode_raw(types)
    |> Base.encode16(case: :lower)
  end

  defp cleanup("0x" <> hex), do: hex |> String.upcase() |> Base.decode16!()
  defp cleanup(other), do: other
end<|MERGE_RESOLUTION|>--- conflicted
+++ resolved
@@ -6,20 +6,14 @@
   Helpers used in MIX_ENV dev and test
   """
 
-<<<<<<< HEAD
-  def prepare_dev_env(root_path \\ "./") do
-    {:ok, contract_address, txhash, authority} = prepare_env(root_path)
-    write_conf_file("dev", contract_address, txhash, authority)
-=======
   def prepare_dev_env, do: do_prepare("dev")
 
   def prepare_test_env, do: do_prepare("test")
 
-  defp do_prepare(env) do
-    {:ok, contract_address, txhash, authority} = prepare_env("./")
-    write_conf_file(env, contract_address, txhash, authority)
+  def do_prepare(env, root_path \\ "./") do
+    {:ok, contract_address, txhash, authority} = prepare_env(root_path)
+    write_conf_file("dev", contract_address, txhash, authority)
     IO.puts(inspect({:ok, contract_address, txhash, authority}))
->>>>>>> 1d7249b4
   end
 
   def prepare_env(root_path) do
@@ -29,7 +23,6 @@
     {:ok, contract_address, txhash, authority}
   end
 
-<<<<<<< HEAD
   def create_conf_file(contract_address, txhash, authority) do
     """
     use Mix.Config
@@ -48,12 +41,6 @@
   def wait_for_current_child_block(blknum, dev \\ false, timeout \\ 10_000, contract \\ nil) do
     f = fn ->
       {:ok, next_num} = OmiseGO.Eth.get_current_child_block(contract)
-=======
-  def wait_for_current_child_block(blknum, dev \\ false, timeout \\ 10_000) do
-    f = fn ->
-      {:ok, next_num} = OmiseGO.Eth.get_current_child_block()
-
->>>>>>> 1d7249b4
       case next_num < blknum do
         true ->
           _ = maybe_mine(dev)
@@ -106,22 +93,6 @@
   end
 
   defp write_conf_file(mix_env, contract_address, txhash, authority) do
-<<<<<<< HEAD
-=======
-    body = """
-    use Mix.Config
-    # File is automatically generated, don't edit!
-    # To deploy contract and fill values below, run:
-    # mix run --no-start -e 'OmiseGO.Eth.DevHelpers.prepare_dev_env()'
-
-    config :omisego_eth,
-    contract: #{inspect(contract_address)},
-    txhash_contract: #{inspect(txhash)},
-    authority_addr: #{inspect(authority)},
-    root_path: "../../"\
-    """
-
->>>>>>> 1d7249b4
     {:ok, file} = File.open("apps/omisego_eth/config/#{mix_env}.exs", [:write])
     IO.puts(file, create_conf_file(contract_address, txhash, authority))
   end
