use Mix.Config
<<<<<<< HEAD
# File is automatically generated, don't edit!
# To deploy contract and fill values below, run:
# mix run --no-start -e 'OmiseGO.Eth.DevHelpers.prepare_dev_env()'
=======

# increasing timeout to handle slow geth on Jenkins
config :ethereumex,
  request_timeout: 50_000
>>>>>>> 5c8f26a2
<|MERGE_RESOLUTION|>--- conflicted
+++ resolved
@@ -1,11 +1,5 @@
 use Mix.Config
-<<<<<<< HEAD
-# File is automatically generated, don't edit!
-# To deploy contract and fill values below, run:
-# mix run --no-start -e 'OmiseGO.Eth.DevHelpers.prepare_dev_env()'
-=======
 
 # increasing timeout to handle slow geth on Jenkins
 config :ethereumex,
-  request_timeout: 50_000
->>>>>>> 5c8f26a2
+  request_timeout: 50_000