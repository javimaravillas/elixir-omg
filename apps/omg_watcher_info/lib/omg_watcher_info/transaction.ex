# Copyright 2019-2020 OmiseGO Pte Ltd
#
# Licensed under the Apache License, Version 2.0 (the "License");
# you may not use this file except in compliance with the License.
# You may obtain a copy of the License at
#
#     http://www.apache.org/licenses/LICENSE-2.0
#
# Unless required by applicable law or agreed to in writing, software
# distributed under the License is distributed on an "AS IS" BASIS,
# WITHOUT WARRANTIES OR CONDITIONS OF ANY KIND, either express or implied.
# See the License for the specific language governing permissions and
# limitations under the License.

defmodule OMG.WatcherInfo.Transaction do
  @moduledoc """
  Module create transaction from selected utxos and order.
  """

  alias OMG.Crypto
  alias OMG.State.Transaction
  alias OMG.TypedDataHash
  alias OMG.WatcherInfo.DB
  alias OMG.WatcherInfo.UtxoSelection

  require Transaction.Payment

  @empty_metadata <<0::256>>
  @max_inputs Transaction.Payment.max_inputs()
  @max_outputs Transaction.Payment.max_outputs()

  @type create_t() ::
          {:ok, nonempty_list(transaction_t())}
          | {:error, :too_many_inputs}
          | {:error, :too_many_outputs}
          | {:error, :empty_transaction}

  @type fee_t() :: %{
          currency: UtxoSelection.currency_t(),
          amount: non_neg_integer()
        }
  @type payment_t() :: %{
          owner: Crypto.address_t() | nil,
          currency: UtxoSelection.currency_t(),
          amount: pos_integer()
        }

  @type transaction_t() :: %{
          inputs: nonempty_list(%DB.TxOutput{}),
          outputs: nonempty_list(payment_t()),
          fee: fee_t(),
          txbytes: Transaction.tx_bytes() | nil,
          metadata: Transaction.metadata(),
          sign_hash: Crypto.hash_t() | nil,
          typed_data: TypedDataHash.Types.typedDataSignRequest_t()
        }

  @type order_t() :: %{
          owner: Crypto.address_t(),
          payments: nonempty_list(payment_t()),
          metadata: binary() | nil,
          fee: fee_t()
        }

  @type utxos_map_t() :: %{UtxoSelection.currency_t() => UtxoSelection.utxo_list_t()}
  @type inputs_t() :: {:ok, utxos_map_t()} | {:error, {:insufficient_funds, list(map())}} | {:error, :too_many_inputs}

  @doc """
  Given an `order`, finds spender's inputs sufficient to perform a payment.
  If also provided with receiver's address, creates and encodes a transaction.
  """
  @spec select_inputs(utxos_map_t(), order_t()) :: inputs_t()
  def select_inputs(utxos, %{payments: payments, fee: fee}) do
    token_utxo_selection =
      payments
      |> UtxoSelection.needed_funds(fee)
      |> UtxoSelection.select_utxo(utxos)

    case UtxoSelection.funds_sufficient(token_utxo_selection) do
      {:ok, funds} ->
        stealth_merge_utxos =
          utxos
          |> UtxoSelection.prioritize_merge_utxos(funds)
          |> UtxoSelection.add_utxos_for_stealth_merge(funds)

        {:ok, stealth_merge_utxos}

      err ->
        err
    end
  end

  @doc """
  Given selected utxos and order, create inputs and outputs, then returns either {:error, reason} or transactions.

  - Returns transactions when the inputs look good.
  - Returns an error when any of the following conditions is met:
    1. A number of outputs overs maximum.
    2. An inputs are empty.
  """
  @spec create(utxos_map_t(), order_t()) :: create_t()
  def create(utxos_per_token, order) do
    inputs = build_inputs(utxos_per_token)
    outputs = build_outputs(utxos_per_token, order)

    cond do
      Enum.count(outputs) > @max_outputs ->
        {:error, :too_many_outputs}

      Enum.empty?(inputs) ->
        {:error, :empty_transaction}

<<<<<<< HEAD
      true ->
        raw_tx = create_raw_transaction(inputs, outputs, order.metadata)

        [
          %{
            inputs: inputs,
            outputs: outputs,
            fee: order.fee,
            metadata: order.metadata,
            txbytes: Transaction.raw_txbytes(raw_tx),
            sign_hash: TypedDataHash.hash_struct(raw_tx)
          }
        ]
=======
      Enum.count(inputs) > @max_inputs ->
        inputs
        |> generate_merge_transactions()
        |> respond(:intermediate)

      true ->
        raw_tx = create_raw_transaction(inputs, outputs, order.metadata)

        respond(
          {:ok,
           [
             %{
               inputs: inputs,
               outputs: outputs,
               fee: order.fee,
               metadata: order.metadata,
               txbytes: Transaction.raw_txbytes(raw_tx),
               sign_hash: TypedDataHash.hash_struct(raw_tx)
             }
           ]},
          :complete
        )
>>>>>>> 9d0be6b0
    end
  end

  @spec include_typed_data(UtxoSelection.advice_t()) :: UtxoSelection.advice_t()
  def include_typed_data({:error, _} = err), do: err

  def include_typed_data({:ok, txs}),
    do: {
      :ok,
      %{transactions: Enum.map(txs, fn tx -> Map.put_new(tx, :typed_data, add_type_specs(tx)) end)}
    }

  def generate_merge_transactions(merge_inputs) do
    merge_inputs
    |> Stream.chunk_every(@max_outputs)
    |> Enum.flat_map(fn input_set ->
      case input_set do
        [_single_input] ->
          []

        inputs ->
          {:ok, transaction} = create_merge(inputs)
          transaction
      end
    end)
  end

  defp create_merge(inputs) do
    %{currency: currency, owner: owner} = List.first(inputs)

    create([{currency, inputs}], %{
      fee: %{amount: 0, currency: currency},
      metadata: @empty_metadata,
      owner: owner,
      payments: []
    })
  end

  defp build_inputs(utxos_per_token) do
    utxos_per_token
    |> Enum.map(fn {_, utxos} -> utxos end)
    |> List.flatten()
  end

  defp build_outputs(utxos_per_token, order) do
    rests =
      utxos_per_token
      |> Stream.map(fn {token, utxos} ->
        outputs =
          [order.fee | order.payments]
          |> Stream.filter(fn %{currency: currency} -> currency == token end)
          |> Stream.map(fn %{amount: amount} -> amount end)
          |> Enum.sum()

        inputs = utxos |> Stream.map(fn %{amount: amount} -> amount end) |> Enum.sum()
        %{amount: inputs - outputs, owner: order.owner, currency: token}
      end)
      |> Enum.filter(fn %{amount: amount} -> amount > 0 end)

    order.payments ++ rests
  end

  defp create_raw_transaction(inputs, outputs, metadata) do
    Transaction.Payment.new(
      Enum.map(inputs, fn input -> {input.blknum, input.txindex, input.oindex} end),
      Enum.map(outputs, fn output -> {output.owner, output.currency, output.amount} end),
      metadata || @empty_metadata
    )
  end

  defp add_type_specs(%{inputs: inputs, outputs: outputs, metadata: metadata}) do
    message =
      [
        create_inputs(inputs),
        create_outputs(outputs),
        [metadata: metadata || @empty_metadata]
      ]
      |> Enum.concat()
      |> Map.new()

    %{
      domain: TypedDataHash.Config.domain_data_from_config(),
      message: message
    }
    |> Map.merge(TypedDataHash.Types.eip712_types_specification())
  end

  defp create_inputs(inputs) do
    inputs
    |> Stream.map(fn input -> %{blknum: input.blknum, txindex: input.txindex, oindex: input.oindex} end)
    |> Stream.concat(Stream.repeatedly(fn -> %{blknum: 0, txindex: 0, oindex: 0} end))
    |> (fn input -> Enum.zip([:input0, :input1, :input2, :input3], input) end).()
  end

  defp create_outputs(outputs) do
    zero_addr = OMG.Eth.zero_address()
    empty_gen = fn -> %{owner: zero_addr, currency: zero_addr, amount: 0} end

    outputs
    |> Stream.concat(Stream.repeatedly(empty_gen))
    |> (fn output -> Enum.zip([:output0, :output1, :output2, :output3], output) end).()
  end
end<|MERGE_RESOLUTION|>--- conflicted
+++ resolved
@@ -110,7 +110,6 @@
       Enum.empty?(inputs) ->
         {:error, :empty_transaction}
 
-<<<<<<< HEAD
       true ->
         raw_tx = create_raw_transaction(inputs, outputs, order.metadata)
 
@@ -124,30 +123,6 @@
             sign_hash: TypedDataHash.hash_struct(raw_tx)
           }
         ]
-=======
-      Enum.count(inputs) > @max_inputs ->
-        inputs
-        |> generate_merge_transactions()
-        |> respond(:intermediate)
-
-      true ->
-        raw_tx = create_raw_transaction(inputs, outputs, order.metadata)
-
-        respond(
-          {:ok,
-           [
-             %{
-               inputs: inputs,
-               outputs: outputs,
-               fee: order.fee,
-               metadata: order.metadata,
-               txbytes: Transaction.raw_txbytes(raw_tx),
-               sign_hash: TypedDataHash.hash_struct(raw_tx)
-             }
-           ]},
-          :complete
-        )
->>>>>>> 9d0be6b0
     end
   end
 
