--- conflicted
+++ resolved
@@ -117,13 +117,8 @@
     result =
       tx
       |> Transaction.Signed.encode()
-<<<<<<< HEAD
-
-    result = OmiseGO.API.submit(tx)
-=======
       |> Base.encode16()
       |> submit_tx_jsonrpc()
->>>>>>> aa80bcdf
 
     case result do
       {:error, :too_many_transactions_in_block} ->
