--- conflicted
+++ resolved
@@ -33,14 +33,9 @@
 
   # The test setup
   @spec testup(testid :: integer) :: {:ok, list}
-<<<<<<< HEAD
-  defp testup(testid) do
-    dbdir = "/tmp/omisego/perftest-#{testid}"
-=======
   defp testup(_testid) do
     {:ok, _} = Application.ensure_all_started(:briefly)
     {:ok, dbdir} = Briefly.create(directory: true)
->>>>>>> a2fde675
     Application.put_env(:omisego_db, :leveldb_path, dbdir, persistent: true)
 
     started_apps = ensure_all_started([:omisego_db, :jsonrpc2, :cowboy, :hackney])
