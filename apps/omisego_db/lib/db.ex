defmodule OmiseGO.DB do
  @moduledoc """
  Our-types-aware port/adapter to the db backend
  """
  # TODO 2: still needs to be integrated into other components and integration-tested

  ### Client (port)

  @server_name Application.get_env(:omisego_db, :server_name)

  def multi_update(db_updates, server_name \\ @server_name) do
    GenServer.call(server_name, {:multi_update, db_updates})
  end

  # TODO: this will likely be dropped from the OmiseGO.API and here
  def tx(hash, server_name \\ @server_name) do
    GenServer.call(server_name, {:tx, hash})
  end

  # TODO: FreshBlocks fetches by block number and returns by block number, while we probably want by block hash
  @spec blocks(block_to_fetch :: list()) :: {:ok, map} | {:error, any}
  def blocks(blocks_to_fetch, server_name \\ @server_name) do
    GenServer.call(server_name, {:blocks, blocks_to_fetch})
  end

  def utxos(server_name \\ @server_name) do
    GenServer.call(server_name, {:utxos})
  end

<<<<<<< HEAD
  def height do
    #FIXME
    {:ok, 1}
  end

  def last_deposit_height do
    GenServer.call(OmiseGO.DB.LevelDBServer, :last_deposit_block_height)
  end

  defmodule LevelDBServer do
    @moduledoc """
    Server handling a db connection to leveldb
    """
    defstruct [:db_ref]

    use GenServer

    alias OmiseGO.DB.LevelDBCore

    import Exleveldb

    def init(:ok) do
      # TODO: handle file location properly - probably pass as parameter here and configure in DB.Application
      {:ok, db_ref} = open("/home/user/.omisego/data")
      {:ok, %__MODULE__{db_ref: db_ref}}
    end

    def handle_call({:tx, hash}, _from, %__MODULE__{db_ref: db_ref} = state) do
      result =
        with key <- LevelDBCore.tx_key(hash),
             {:ok, value} <- get(db_ref, key),
             {:ok, decoded} <- LevelDBCore.decode_value(:tx, value),
             do: {:ok, decoded}
      {:reply, result, state}
    end

    def handle_call({:blocks, blocks_to_fetch}, _from, %__MODULE__{db_ref: db_ref} = state) do
      result =
        blocks_to_fetch
        |> Enum.map(&LevelDBCore.block_key/1)
        |> Enum.map(fn key -> get(db_ref, key) end)
        |> Enum.map(fn {:ok, value} -> LevelDBCore.decode_value(:block, value) end)
      {:reply, result, state}
    end

    def handle_call({:block_hashes, _block_numbers_to_fetch}, _from, %__MODULE__{db_ref: _db_ref} = _state) do
      :not_implemented
    end

    def handle_call({:child_top_block_number}, _from, %__MODULE__{db_ref: _db_ref} = _state) do
      :not_implemented
    end

    def handle_call({:utxos}, _from, %__MODULE__{db_ref: db_ref} = state) do
      with key <- LevelDBCore.utxo_list_key(),
           {:ok, utxo_list} <- get(db_ref, key),
           utxo_keys <- Enum.map(utxo_list, &LevelDBCore.utxo_key/1),
           result <- Enum.map(utxo_keys, fn key -> get(db_ref, key) end),
           do: {:reply, result, state}
    end

    def handle_call({:multi_update, db_updates}, _from, %__MODULE__{db_ref: db_ref} = state) do
      operations =
        db_updates
        |> LevelDBCore.parse_multi_updates

      :ok = write(db_ref, operations)
      {:reply, :ok, state}
    end

    def handle_call(:last_deposit_block_height, _from, %__MODULE__{db_ref: db_ref} = state) do
      #TODO: initialize db with height 0
      with key <- LevelDBCore.last_deposit_block_height_key(),
           {:ok, height} <- get(db_ref, key),
           do: {:reply, LevelDBCore.decode_value(:last_deposit_block_height, height), state}
    end
=======
  def block_hashes(block_numbers_to_fetch, server_name \\ @server_name) do
    GenServer.call(server_name, {:block_hashes, block_numbers_to_fetch})
  end

  def child_top_block_number(server_name \\ @server_name) do
    GenServer.call(server_name, {:child_top_block_number})
>>>>>>> 13ecea1b
  end
end<|MERGE_RESOLUTION|>--- conflicted
+++ resolved
@@ -2,7 +2,7 @@
   @moduledoc """
   Our-types-aware port/adapter to the db backend
   """
-  # TODO 2: still needs to be integrated into other components and integration-tested
+  # TODO: still needs to be integrated into other components and integration-tested
 
   ### Client (port)
 
@@ -27,90 +27,15 @@
     GenServer.call(server_name, {:utxos})
   end
 
-<<<<<<< HEAD
-  def height do
-    #FIXME
-    {:ok, 1}
+  def last_deposit_height(server_name \\ @server_name) do
+    GenServer.call(server_name, :last_deposit_block_height)
   end
 
-  def last_deposit_height do
-    GenServer.call(OmiseGO.DB.LevelDBServer, :last_deposit_block_height)
-  end
-
-  defmodule LevelDBServer do
-    @moduledoc """
-    Server handling a db connection to leveldb
-    """
-    defstruct [:db_ref]
-
-    use GenServer
-
-    alias OmiseGO.DB.LevelDBCore
-
-    import Exleveldb
-
-    def init(:ok) do
-      # TODO: handle file location properly - probably pass as parameter here and configure in DB.Application
-      {:ok, db_ref} = open("/home/user/.omisego/data")
-      {:ok, %__MODULE__{db_ref: db_ref}}
-    end
-
-    def handle_call({:tx, hash}, _from, %__MODULE__{db_ref: db_ref} = state) do
-      result =
-        with key <- LevelDBCore.tx_key(hash),
-             {:ok, value} <- get(db_ref, key),
-             {:ok, decoded} <- LevelDBCore.decode_value(:tx, value),
-             do: {:ok, decoded}
-      {:reply, result, state}
-    end
-
-    def handle_call({:blocks, blocks_to_fetch}, _from, %__MODULE__{db_ref: db_ref} = state) do
-      result =
-        blocks_to_fetch
-        |> Enum.map(&LevelDBCore.block_key/1)
-        |> Enum.map(fn key -> get(db_ref, key) end)
-        |> Enum.map(fn {:ok, value} -> LevelDBCore.decode_value(:block, value) end)
-      {:reply, result, state}
-    end
-
-    def handle_call({:block_hashes, _block_numbers_to_fetch}, _from, %__MODULE__{db_ref: _db_ref} = _state) do
-      :not_implemented
-    end
-
-    def handle_call({:child_top_block_number}, _from, %__MODULE__{db_ref: _db_ref} = _state) do
-      :not_implemented
-    end
-
-    def handle_call({:utxos}, _from, %__MODULE__{db_ref: db_ref} = state) do
-      with key <- LevelDBCore.utxo_list_key(),
-           {:ok, utxo_list} <- get(db_ref, key),
-           utxo_keys <- Enum.map(utxo_list, &LevelDBCore.utxo_key/1),
-           result <- Enum.map(utxo_keys, fn key -> get(db_ref, key) end),
-           do: {:reply, result, state}
-    end
-
-    def handle_call({:multi_update, db_updates}, _from, %__MODULE__{db_ref: db_ref} = state) do
-      operations =
-        db_updates
-        |> LevelDBCore.parse_multi_updates
-
-      :ok = write(db_ref, operations)
-      {:reply, :ok, state}
-    end
-
-    def handle_call(:last_deposit_block_height, _from, %__MODULE__{db_ref: db_ref} = state) do
-      #TODO: initialize db with height 0
-      with key <- LevelDBCore.last_deposit_block_height_key(),
-           {:ok, height} <- get(db_ref, key),
-           do: {:reply, LevelDBCore.decode_value(:last_deposit_block_height, height), state}
-    end
-=======
   def block_hashes(block_numbers_to_fetch, server_name \\ @server_name) do
     GenServer.call(server_name, {:block_hashes, block_numbers_to_fetch})
   end
 
   def child_top_block_number(server_name \\ @server_name) do
     GenServer.call(server_name, {:child_top_block_number})
->>>>>>> 13ecea1b
   end
 end