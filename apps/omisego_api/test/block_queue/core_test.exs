--- conflicted
+++ resolved
@@ -243,9 +243,8 @@
         |> hashes()
     end
 
-<<<<<<< HEAD
     test "Old blocks are GCd, but only after they're mined" do
-      long_length = 10000
+      long_length = 10_000
       short_length = 100
 
       long  = long_length |> make_chain()
@@ -261,12 +260,6 @@
         |> :erlang.term_to_binary() |> byte_size()
 
       assert_in_delta(long_mined_size/short_size, 1, 0.2)
-=======
-    test "Old blocks are GCd" do
-      long  = 10_000 |> make_chain() |> :erlang.term_to_binary() |> byte_size()
-      short = 100 |> make_chain() |> :erlang.term_to_binary() |> byte_size()
-      assert 0.9 < long / short and long / short < (1 / 0.9)
->>>>>>> 032496d5
     end
 
     test "Pending tx can be resubmitted with new gas price" do
