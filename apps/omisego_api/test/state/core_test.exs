defmodule OmiseGO.API.State.CoreTest do
  use ExUnitFixtures
  use ExUnit.Case, async: true

  alias OmiseGO.API.Block
  alias OmiseGO.API.State.Core
  alias OmiseGO.API.State.Transaction

  @block_interval 100
  @empty_block_hash <<39, 51, 229, 15, 82, 110, 194, 250, 25, 162, 43, 49, 232,
                      237, 80, 242, 60, 209, 253, 249, 76, 145, 84, 237, 58, 118, 9,
                      162, 241, 255, 152, 31>>

  @tag fixtures: [:alice, :bob, :state_alice_deposit]
  test "can spend deposits", %{alice: alice, bob: bob, state_alice_deposit: state} do

    raw_tx =
      %Transaction{
        blknum1: 1, txindex1: 0, oindex1: 0, blknum2: 0, txindex2: 0, oindex2: 0,
        newowner1: bob.addr, amount1: 7, newowner2: alice.addr, amount2: 3, fee: 0,
      }

    state =
      %Transaction.Recovered{raw_tx: raw_tx, spender1: alice.addr}
      |> Core.exec(state) |> success?

    raw_tx =
      %Transaction{
        blknum1: @block_interval, txindex1: 0, oindex1: 1, blknum2: 0, txindex2: 0, oindex2: 0,
        newowner1: bob.addr, amount1: 3, newowner2: 0, amount2: 0, fee: 0,
      }

    %Transaction.Recovered{raw_tx: raw_tx, spender1: alice.addr}
      |> Core.exec(state) |> success?
  end

  @tag fixtures: [:alice, :bob, :state_empty]
  test "can spend a batch of deposits", %{alice: alice, bob: bob, state_empty: state} do
    deposits = [
      %{owner: alice.addr, amount: 10, block_height: 1},
      %{owner: bob.addr, amount: 20, block_height: 2}
    ]

    {_, [{:last_deposit_block_height, 2}], state} = Core.deposit(deposits, state)

    raw_tx_1 =
      %Transaction{
        blknum1: 1, txindex1: 0, oindex1: 0, blknum2: 0, txindex2: 0, oindex2: 0,
        newowner1: bob.addr, amount1: 10, newowner2: <<>>, amount2: 0, fee: 0,
      }

    signed_tx_hash_alice =
      raw_tx_1
      |> Transaction.sign(alice.priv, <<>>)
      |> Transaction.Signed.hash

      %Transaction.Recovered{raw_tx: raw_tx_1, signed_tx_hash: signed_tx_hash_alice, spender1: alice.addr}
        |> Core.exec(state) |> success?

      raw_tx_2 =
        %Transaction{
          blknum1: 2, txindex1: 0, oindex1: 0, blknum2: 0, txindex2: 0, oindex2: 0,
          newowner1: alice.addr, amount1: 20, newowner2: <<>>, amount2: 0, fee: 0,
        }

      signed_tx_hash_bob =
        raw_tx_2
        |> Transaction.sign(bob.priv, <<>>)
        |> Transaction.Signed.hash

      %Transaction.Recovered{raw_tx: raw_tx_2, signed_tx_hash: signed_tx_hash_bob, spender1: bob.addr}
        |> Core.exec(state) |> success?
  end

  @tag fixtures: [:alice, :bob, :state_empty]
  test "ignores deposits from blocks not higher than the block with the last previously received deposit",
    %{alice: alice, bob: bob, state_empty: state} do
      deposits = [
        %{owner: alice.addr, amount: 20, block_height: 2}
      ]
      {_, [{:last_deposit_block_height, 2}], state} = Core.deposit(deposits, state)

      assert {[], [], state} == Core.deposit([%{owner: bob.addr, amount: 20, block_height: 1}], state)
  end

  @tag fixtures: [:alice, :bob, :state_alice_deposit]
  test "can't spend nonexistent", %{alice: alice, bob: bob, state_alice_deposit: state} do
    raw_tx =
      %Transaction{
        blknum1: 1, txindex1: 1, oindex1: 0, blknum2: 0, txindex2: 0, oindex2: 0,
        newowner1: bob.addr, amount1: 7, newowner2: alice.addr, amount2: 3, fee: 0,
      }

    %Transaction.Recovered{raw_tx: raw_tx, spender1: alice.addr}
    |> Core.exec(state) |> fail?(:utxo_not_found) |> same?(state)
  end

  @tag fixtures: [:alice, :bob, :state_alice_deposit]
  test "amounts must add up", %{alice: alice, bob: bob, state_alice_deposit: state} do
    raw_tx =
      %Transaction{
        blknum1: 1, txindex1: 0, oindex1: 0, blknum2: 0, txindex2: 0, oindex2: 0,
        newowner1: alice.addr, amount1: 8, newowner2: bob.addr, amount2: 3, fee: 0,
      }

    signed_tx_hash =
      raw_tx
      |> Transaction.sign(alice.priv, <<>>)
      |> Transaction.Signed.hash

    assert_amounts_dont_add_up(state, raw_tx, signed_tx_hash, alice.addr, nil)

    #spending utxo with fee
    raw_tx =
      %Transaction{
        blknum1: 1, txindex1: 0, oindex1: 0, blknum2: 0, txindex2: 1, oindex2: 0,
        newowner1: bob.addr, amount1: 8, newowner2: alice.addr, amount2: 2, fee: 1,
      }

    signed_tx_hash =
      raw_tx
      |> Transaction.sign(alice.priv, <<>>)
      |> Transaction.Signed.hash

    assert_amounts_dont_add_up(state, raw_tx, signed_tx_hash, alice.addr, nil)

    #spending from second input
    raw_tx =
      %Transaction{
        blknum1: 0, txindex1: 0, oindex1: 0, blknum2: 1, txindex2: 0, oindex2: 0,
        newowner1: bob.addr, amount1: 8, newowner2: alice.addr, amount2: 3, fee: 0,
      }

    signed_tx_hash =
      raw_tx
      |> Transaction.sign(alice.priv, bob.priv)
      |> Transaction.Signed.hash

    assert_amounts_dont_add_up(state, raw_tx, signed_tx_hash, nil, alice.addr)

    #spending both outputs
    raw_tx =
      %Transaction{
        blknum1: 1, txindex1: 0, oindex1: 0, blknum2: 0, txindex2: 0, oindex2: 0,
        newowner1: bob.addr, amount1: 2, newowner2: alice.addr, amount2: 8, fee: 0,
      }

    signed_tx_hash =
      raw_tx
      |> Transaction.sign(alice.priv, bob.priv)
      |> Transaction.Signed.hash

    state =
      %Transaction.Recovered{raw_tx: raw_tx, signed_tx_hash: signed_tx_hash, spender1: alice.addr}
      |> Core.exec(state) |> success?

    raw_tx = %Transaction{
      blknum1: @block_interval, txindex1: 0, oindex1: 0,
      blknum2: @block_interval, txindex2: 0, oindex2: 1,
      newowner1: alice.addr, amount1: 8, newowner2: bob.addr, amount2: 3, fee: 0,
    }

    signed_tx_hash =
      raw_tx
      |> Transaction.sign(alice.priv, bob.priv)
      |> Transaction.Signed.hash

    assert_amounts_dont_add_up(state, raw_tx, signed_tx_hash, bob.addr, alice.addr)
  end

  defp assert_amounts_dont_add_up(state, raw_tx, signed_tx_hash, spender1, spender2) do
    %Transaction.Recovered{raw_tx: raw_tx, signed_tx_hash: signed_tx_hash, spender1: spender1, spender2: spender2}
    |> Core.exec(state) |> fail?(:amounts_dont_add_up) |> same?(state)
  end

  @tag fixtures: [:alice, :bob, :state_alice_deposit]
  test "can't spend other people's funds", %{alice: alice, bob: bob, state_alice_deposit: state}  do
    raw_tx =
      %Transaction{
        blknum1: 1, txindex1: 0, oindex1: 0, blknum2: 0, txindex2: 0, oindex2: 0,
        newowner1: bob.addr, amount1: 8, newowner2: alice.addr, amount2: 3, fee: 0,
      }

    %Transaction.Recovered{raw_tx: raw_tx, spender1: bob.addr}
    |> Core.exec(state) |> fail?(:incorrect_spender) |> same?(state)

    raw_tx =
      %Transaction{
        blknum1: 1, txindex1: 0, oindex1: 0, blknum2: 1, txindex2: 0, oindex2: 0,
        newowner1: bob.addr, amount1: 8, newowner2: alice.addr, amount2: 3, fee: 0,
      }

    %Transaction.Recovered{raw_tx: raw_tx, spender1: bob.addr}
    |> Core.exec(state) |> fail?(:incorrect_spender) |> same?(state)
  end

  @tag fixtures: [:alice, :bob, :state_alice_deposit]
  test "can't spend spent", %{alice: alice, bob: bob, state_alice_deposit: state}  do
    # FIXME dry - we need many cases since attempt to spend spend might be done in 4 different ways
    raw_tx =
      %Transaction{
        blknum1: 1, txindex1: 0, oindex1: 0, blknum2: 0, txindex2: 0, oindex2: 0,
        newowner1: bob.addr, amount1: 7, newowner2: alice.addr, amount2: 3, fee: 0,
      }

    state1 =
      %Transaction.Recovered{raw_tx: raw_tx, spender1: alice.addr}
      |> Core.exec(state) |> success?

    raw_tx =
      %Transaction{
        blknum1: 0, txindex1: 0, oindex1: 0, blknum2: 1, txindex2: 0, oindex2: 0,
        newowner1: bob.addr, amount1: 7, newowner2: alice.addr, amount2: 3, fee: 0,
      }

    state2 =
      %Transaction.Recovered{raw_tx: raw_tx, spender2: alice.addr}
      |> Core.exec(state) |> success?

    raw_tx =
      %Transaction{
        blknum1: 1, txindex1: 0, oindex1: 0, blknum2: 0, txindex2: 0, oindex2: 0,
        newowner1: bob.addr, amount1: 7, newowner2: alice.addr, amount2: 3, fee: 0,
      }

    [state1, state2]
    |> Enum.map(fn state ->
      %Transaction.Recovered{raw_tx: raw_tx, spender1: alice.addr}
      |> Core.exec(state) |> fail?(:utxo_not_found) |> same?(state)
    end)

    raw_tx = %Transaction{
      blknum1: 0, txindex1: 0, oindex1: 0, blknum2: 1, txindex2: 0, oindex2: 0,
      newowner1: bob.addr, amount1: 7, newowner2: alice.addr, amount2: 3, fee: 0,
    }

    [state1, state2]
    |> Enum.map(fn state ->
      %Transaction.Recovered{raw_tx: raw_tx, spender2: alice.addr}
      |> Core.exec(state) |> fail?(:utxo_not_found) |> same?(state)
    end)
  end

  @tag fixtures: [:alice, :bob, :carol, :state_alice_deposit]
  test "can spend change and merge coins", %{alice: alice, bob: bob, carol: carol, state_alice_deposit: state}  do
    raw_tx =
      %Transaction{
        blknum1: 1, txindex1: 0, oindex1: 0, blknum2: 0, txindex2: 0, oindex2: 0,
        newowner1: bob.addr, amount1: 7, newowner2: alice.addr, amount2: 3, fee: 0,
      }

    state =
      %Transaction.Recovered{raw_tx: raw_tx, spender1: alice.addr}
      |> Core.exec(state) |> success?

    raw_tx =
      %Transaction{
        blknum1: @block_interval, txindex1: 0, oindex1: 0, blknum2: 0, txindex2: 0, oindex2: 0,
        newowner1: carol.addr, amount1: 7, newowner2: 0, amount2: 0, fee: 0,
      }

    state =
      %Transaction.Recovered{raw_tx: raw_tx, spender1: bob.addr}
      |> Core.exec(state) |> success?

    raw_tx =
      %Transaction{
        blknum1: @block_interval, txindex1: 0, oindex1: 1, blknum2: 0, txindex2: 0, oindex2: 0,
        newowner1: carol.addr, amount1: 3, newowner2: 0, amount2: 0, fee: 0,
      }

    state =
      %Transaction.Recovered{raw_tx: raw_tx, spender1: alice.addr}
      |> Core.exec(state) |> success?

    raw_tx =
      %Transaction{
        blknum1: @block_interval, txindex1: 1, oindex1: 0, blknum2: @block_interval, txindex2: 2, oindex2: 0,
        newowner1: alice.addr, amount1: 10, newowner2: 0, amount2: 0, fee: 0,
      }

    %Transaction.Recovered{raw_tx: raw_tx, spender1: carol.addr, spender2: carol.addr}
    |> Core.exec(state) |> success?
  end

  @tag fixtures: [:alice, :bob, :state_alice_deposit]
  test "can spend after block is formed", %{alice: alice, bob: bob, state_alice_deposit: state} do
    next_block_height = 2 * @block_interval
    {:ok, {_, _, _, state}} = Core.form_block(state, @block_interval, next_block_height)

    raw_tx =
      %Transaction{
        blknum1: 1, txindex1: 0, oindex1: 0, blknum2: 0, txindex2: 0, oindex2: 0,
        newowner1: bob.addr, amount1: 7, newowner2: alice.addr, amount2: 3, fee: 0,
      }

    state =
      %Transaction.Recovered{raw_tx: raw_tx, spender1: alice.addr}
      |> Core.exec(state) |> success?

    raw_tx =
      %Transaction{
        blknum1: next_block_height, txindex1: 0, oindex1: 0, blknum2: 0, txindex2: 0, oindex2: 0,
        newowner1: bob, amount1: 7, newowner2: 0, amount2: 0, fee: 0,
      }

    %Transaction.Recovered{raw_tx: raw_tx, spender1: bob.addr}
    |> Core.exec(state) |> success?
  end

  @tag fixtures: [:alice, :bob, :state_alice_deposit]
  test "forming block doesn't unspend", %{alice: alice, bob: bob, state_alice_deposit: state} do
    raw_tx =
      %Transaction{
        blknum1: 1, txindex1: 0, oindex1: 0, blknum2: 0, txindex2: 0, oindex2: 0,
        newowner1: bob.addr, amount1: 7, newowner2: alice.addr, amount2: 3, fee: 0,
      }

    signed_tx_hash =
      raw_tx
      |> Transaction.sign(alice.priv, bob.priv)
      |> Transaction.Signed.hash

    state =
      %Transaction.Recovered{raw_tx: raw_tx, signed_tx_hash: signed_tx_hash, spender1: alice.addr}
      |> Core.exec(state) |> success?

    {:ok, {_, _, _, state}} = Core.form_block(state, @block_interval, 2 * @block_interval)

    %Transaction.Recovered{raw_tx: raw_tx, signed_tx_hash: signed_tx_hash, spender1: alice.addr}
    |> Core.exec(state) |> fail?(:utxo_not_found)
  end

  @tag fixtures: [:alice, :bob, :state_alice_deposit]
  test "spending emits event trigger", %{alice: alice, bob: bob, state_alice_deposit: state} do
    raw_tx =
      %Transaction{
        blknum1: 1, txindex1: 0, oindex1: 0, blknum2: 0, txindex2: 0, oindex2: 0,
        newowner1: bob.addr, amount1: 7, newowner2: alice.addr, amount2: 3, fee: 0,
      }

    signed_tx_hash =
      raw_tx
      |> Transaction.sign(alice.priv, bob.priv)
      |> Transaction.Signed.hash

    state =
      %Transaction.Recovered{raw_tx: raw_tx, signed_tx_hash: signed_tx_hash, spender1: alice.addr}
      |> Core.exec(state) |> success?

    assert {:ok, {_, [trigger], _, _}} = Core.form_block(state, @block_interval, 2 * @block_interval)

    assert trigger ==
      %{tx:
        %Transaction.Recovered{raw_tx: raw_tx,
          signed_tx_hash: signed_tx_hash,
          spender1: alice.addr}
      }
  end

  @tag fixtures: [:alice, :bob, :state_alice_deposit]
  test "every spending emits event triggers", %{alice: alice, bob: bob, state_alice_deposit: state} do
    raw_tx =
      %Transaction{
        blknum1: 1, txindex1: 0, oindex1: 0, blknum2: 0, txindex2: 0, oindex2: 0,
        newowner1: bob.addr, amount1: 7, newowner2: alice.addr, amount2: 3, fee: 0,
      }

    signed_tx_hash =
      raw_tx
      |> Transaction.sign(alice.priv, bob.priv)
      |> Transaction.Signed.hash

    state =
      %Transaction.Recovered{raw_tx: raw_tx, signed_tx_hash: signed_tx_hash, spender1: alice.addr}
      |> Core.exec(state) |> success?

    raw_tx =
      %Transaction{
        blknum1: @block_interval, txindex1: 0, oindex1: 0, blknum2: 0, txindex2: 0, oindex2: 0,
        newowner1: alice.addr, amount1: 7, newowner2: 0, amount2: 0, fee: 0,
      }

    signed_tx_hash =
      raw_tx
      |> Transaction.sign(alice.priv, bob.priv)
      |> Transaction.Signed.hash

    state =
      %Transaction.Recovered{raw_tx: raw_tx, signed_tx_hash: signed_tx_hash, spender1: bob.addr}
      |> Core.exec(state) |> success?

    assert {:ok, {_, [_trigger1, _trigger2], _, _}} = Core.form_block(state, @block_interval, 2 * @block_interval)
  end

  @tag fixtures: [:alice, :bob, :state_alice_deposit]
  test "only successful spending emits event trigger", %{alice: alice, bob: bob, state_alice_deposit: state} do
    raw_tx =
      %Transaction{
        blknum1: 1, txindex1: 1, oindex1: 0, blknum2: 0, txindex2: 0, oindex2: 0,
        newowner1: bob.addr, amount1: 7, newowner2: alice.addr, amount2: 3, fee: 0,
      }

    state =
      %Transaction.Recovered{raw_tx: raw_tx, spender1: alice.addr}
      |> Core.exec(state) |> same?(state)

    assert {:ok, {_, [], _, _}} = Core.form_block(state, @block_interval, 2 * @block_interval)
  end

  @tag fixtures: [:alice, :state_empty]
  test "deposits emit event triggers, they don't leak into next block", %{alice: alice, state_empty: state} do
    assert {[trigger], _, state} = Core.deposit([%{owner: alice, amount: 4, block_height: @block_interval}], state)

    assert trigger == %{deposit: %{owner: alice, amount: 4}}

    assert {:ok, {_, [], _, _}} = Core.form_block(state, 1, @block_interval)
  end

  @tag fixtures: [:alice, :bob, :state_alice_deposit]
  test "empty blocks emit empty event triggers", %{alice: alice, bob: bob, state_alice_deposit: state} do
    raw_tx =
      %Transaction{
        blknum1: 1, txindex1: 0, oindex1: 0, blknum2: 0, txindex2: 0, oindex2: 0,
        newowner1: bob.addr, amount1: 7, newowner2: alice.addr, amount2: 3, fee: 0,
      }

    signed_tx_hash =
      raw_tx
      |> Transaction.sign(alice.priv, bob.priv)
      |> Transaction.Signed.hash

    state =
      %Transaction.Recovered{raw_tx: raw_tx, signed_tx_hash: signed_tx_hash, spender1: alice.addr}
      |> Core.exec(state) |> success?

    next_block_height = 2 * @block_interval
    assert {:ok, {_, [_trigger], _, state}} = Core.form_block(state, @block_interval, next_block_height)
    assert {:ok, {_, [], _, _}} = Core.form_block(state, next_block_height, next_block_height + @block_interval)
  end

  @tag fixtures: [:stable_alice, :stable_bob, :state_stable_alice_deposit]
  test "forming block puts all transactions in a block",
     %{stable_alice: alice, stable_bob: bob, state_stable_alice_deposit: state} do

    raw_tx_1 =
      %Transaction{
        blknum1: 1, txindex1: 0, oindex1: 0, blknum2: 0, txindex2: 0, oindex2: 0,
        newowner1: bob.addr, amount1: 7, newowner2: alice.addr, amount2: 3, fee: 0
      }

    signed_tx_hash_1 =
      raw_tx_1
      |> Transaction.sign(bob.priv, alice.priv)
      |> Transaction.Signed.hash

    recovered_tx_1 =
      %Transaction.Recovered{raw_tx: raw_tx_1, signed_tx_hash: signed_tx_hash_1, spender1: alice.addr}

    state =
      recovered_tx_1
      |> Core.exec(state) |> success?

    raw_tx_2 =
      %Transaction{
        blknum1: @block_interval, txindex1: 0, oindex1: 0, blknum2: 0, txindex2: 0, oindex2: 0,
        newowner1: alice.addr, amount1: 2, newowner2: bob.addr, amount2: 5, fee: 0
      }

    signed_tx_hash_2 =
      raw_tx_2
      |> Transaction.sign(alice.priv, bob.priv)
      |> Transaction.Signed.hash

    recovered_tx_2 =
      %Transaction.Recovered{raw_tx: raw_tx_2, signed_tx_hash: signed_tx_hash_2, spender1: bob.addr}

    state =
      recovered_tx_2
      |> Core.exec(state) |> success?

    expected_block =
      %Block{
        transactions: [recovered_tx_1, recovered_tx_2],
        hash: <<184, 233, 72, 82, 81, 153, 40, 165, 254, 183, 7, 94,
                  141, 8, 114, 85, 48, 130, 237, 102, 254, 53, 34, 136, 53, 159,
                  39, 128, 142, 182, 188, 162>>
      }
    assert {:ok, {^expected_block, _, _, _}} = Core.form_block(state, @block_interval, 2 * @block_interval)
  end

  @tag fixtures: [:alice, :bob, :state_alice_deposit]
  test "forming block empty block after a non-empty block",
       %{alice: alice, bob: bob, state_alice_deposit: state} do
    raw_tx =
      %Transaction{
        blknum1: 1, txindex1: 0, oindex1: 0, blknum2: 0, txindex2: 0, oindex2: 0,
        newowner1: bob.addr, amount1: 7, newowner2: alice.addr, amount2: 3, fee: 0
      }

    signed_tx_hash =
      raw_tx
      |> Transaction.sign(alice.priv, bob.priv)
      |> Transaction.Signed.hash

    state =
      %Transaction.Recovered{raw_tx: raw_tx, signed_tx_hash: signed_tx_hash, spender1: alice.addr}
      |> Core.exec(state) |> success?

    next_block_height = 2 * @block_interval
    {:ok, {_, _, _, state}} = Core.form_block(state, @block_interval, next_block_height)

<<<<<<< HEAD
    expected_block = empty_block()
    {:ok, {^expected_block, _, _, _}} = Core.form_block(state.height, state.height + 1, state)
=======
    next_block_height = 2 * @block_interval
    expected_block = %Block{transactions: [], hash: @empty_block_hash}
    {:ok, {^expected_block, _, _, _}} = Core.form_block(state, next_block_height, next_block_height + @block_interval)
>>>>>>> 90d1469a
  end

  @tag fixtures: [:state_empty]
  test "return error when current block numbers do not match when forming block", %{state_empty: state} do
    assert {:error, :invalid_current_block_number} == Core.form_block(state, 2, 3)
  end

  @tag fixtures: [:state_empty]
  test "no pending transactions at start (no events, empty block, no db updates)", %{state_empty: state} do
<<<<<<< HEAD
    expected_block = empty_block()

    assert {:ok, {^expected_block, [], [{:put, :block, ^expected_block}], _}} =
      Core.form_block(state.height, state.height + 1, state)
=======
    expected_block = %Block{transactions: [], hash: @empty_block_hash}
    {:ok, {^expected_block, [], [], _}} = Core.form_block(state, 1, @block_interval)
>>>>>>> 90d1469a
  end

  @tag fixtures: [:alice, :bob, :state_alice_deposit]
  test "spending produces db updates, that don't leak to next block",
       %{alice: alice, bob: bob, state_alice_deposit: state} do
    signed_tx_1 =
      %Transaction{
        blknum1: 1, txindex1: 0, oindex1: 0, blknum2: 0, txindex2: 0, oindex2: 0,
        newowner1: bob, amount1: 7, newowner2: alice, amount2: 3, fee: 0
      }
      |> TestHelper.signed
    state =
      %Transaction.Recovered{signed: signed_tx_1, spender1: alice}
      |> Core.exec(state) |> success?

    {:ok, {_, _, db_updates, state}} =
      Core.form_block(state.height, state.height + 1, state)
    assert [
      {:put, :utxo, %{{2, 0, 0} => %{owner: ^bob, amount: 7}}},
      {:put, :utxo, %{{2, 0, 1} => %{owner: ^alice, amount: 3}}},
      {:delete, :utxo, {1, 0, 0}},
      {:put, :block, _}
    ] = db_updates

    # TODO: shouldn't access state.height in these tests - too internal
    assert {:ok, {_, _, [{:put, :block, _}], state}} =
      Core.form_block(state.height, state.height + 1, state)

    # check double inputey-spends
    signed_tx_2 =
      %Transaction{
        blknum1: 2, txindex1: 0, oindex1: 0, blknum2: 2, txindex2: 0, oindex2: 1,
        newowner1: bob, amount1: 10, newowner2: 0, amount2: 0, fee: 0
      }
      |> TestHelper.signed
    state =
      %Transaction.Recovered{signed: signed_tx_2, spender1: bob, spender2: alice}
      |> Core.exec(state) |> success?

    {:ok, {_, _, db_updates2, state}} =
      Core.form_block(state.height, state.height + 1, state)
    assert [
      {:put, :utxo, %{{4, 0, 0} => %{owner: ^bob, amount: 10}}},
      {:delete, :utxo, {2, 0, 0}},
      {:delete, :utxo, {2, 0, 1}},
      {:put, :block, _}
    ] = db_updates2

    # TODO: shouldn't access state.height in these tests - too internal
    assert {:ok, {_, _, [{:put, :block, _}], _}} =
      Core.form_block(state.height, state.height + 1, state)

  end

  @tag fixtures: [:alice, :state_empty]
  test "depositing produces db updates, that don't leak to next block", %{alice: alice, state_empty: state} do
    assert {_, [db_update], state} = Core.deposit(alice, 4, state)

    assert db_update == {:put, :utxo, %{{1, 0, 0} => %{owner: alice, amount: 4}}}

    assert {:ok, {_, _, [{:put, :block, _}], _}} = Core.form_block(state.height, state.height + 1, state)
  end

<<<<<<< HEAD
  @tag fixtures: [:state_empty]
  test "empty blocks are pushed to db", %{state_empty: state} do
    {:ok, {_, _, db_updates, _}} = Core.form_block(state.height, state.height + 1, state)
=======
  test "blocks with deposits and spends are pushed to db and events properly" do
    # alice = "" # FIXME
    # bob = ""
    #
    # state = "alice deposited"
    #
    # state =
    #   %Transaction{blknum1: 0, txindex1: 0, oindex1: 0, blknum2: 0, txindex2: 0, oindex2: 0,
    #                newowner1: bob.addr, amount1: 7, newowner2: alice.addr, amount2: 3, fee: 0}
    #   |> Core.exec(state) |> success?
    # {[deposit_trigger], [deposit_db_update], state} = Core.deposit(alice, 4, state)
    #
    # {block, [spend_trigger], [spend_db_update], _} = Core.form_block(state)
>>>>>>> 90d1469a

    is_block_put? = fn {operation, type, _} -> operation == :put && type == :block end
    assert Enum.count(db_updates, is_block_put?) == 1

    expected_block = empty_block()

    assert {:put, :block, ^expected_block} = Enum.find(db_updates, is_block_put?)
  end

  test "utxos get initialized by query result from db and are spendable" do
    # alice = "" # FIXME
    # bob = ""

    # TODO: use actual code to generate query result for utxos
    # state = Core.extract_initial_state("utxo1, utxo2 etc")
    # state =
    #   %Transaction{blknum1: 0, txindex1: 0, oindex1: 0, blknum2: 0, txindex2: 0, oindex2: 0,
    #                newowner1: bob.addr, amount1: 7, newowner2: alice.addr, amount2: 3, fee: 0}
    #   |> Core.exec(state) |> success?

  end

  test "core generates the db query" do
    # NOTE: trivial test, considering current behavior, but might evolve... hm
    # FIXME
  end

  defp success?(result) do
    assert {:ok, state} = result
    state
  end

  defp fail?(result, expected_error) do
    assert {{:error, ^expected_error}, state} = result
    state
  end

  defp same?({{:error, _someerror}, state}, expected_state) do
    assert expected_state == state
    state
  end

  defp same?(state, expected_state) do
    assert expected_state == state
    state
  end

<<<<<<< HEAD
  defp empty_block do
    %Block{transactions: [], hash: @empty_block_hash}
  end
=======
>>>>>>> 90d1469a
end<|MERGE_RESOLUTION|>--- conflicted
+++ resolved
@@ -510,14 +510,9 @@
     next_block_height = 2 * @block_interval
     {:ok, {_, _, _, state}} = Core.form_block(state, @block_interval, next_block_height)
 
-<<<<<<< HEAD
-    expected_block = empty_block()
-    {:ok, {^expected_block, _, _, _}} = Core.form_block(state.height, state.height + 1, state)
-=======
     next_block_height = 2 * @block_interval
-    expected_block = %Block{transactions: [], hash: @empty_block_hash}
+    expected_block = empty_block
     {:ok, {^expected_block, _, _, _}} = Core.form_block(state, next_block_height, next_block_height + @block_interval)
->>>>>>> 90d1469a
   end
 
   @tag fixtures: [:state_empty]
@@ -527,15 +522,9 @@
 
   @tag fixtures: [:state_empty]
   test "no pending transactions at start (no events, empty block, no db updates)", %{state_empty: state} do
-<<<<<<< HEAD
     expected_block = empty_block()
-
-    assert {:ok, {^expected_block, [], [{:put, :block, ^expected_block}], _}} =
-      Core.form_block(state.height, state.height + 1, state)
-=======
-    expected_block = %Block{transactions: [], hash: @empty_block_hash}
+    
     {:ok, {^expected_block, [], [], _}} = Core.form_block(state, 1, @block_interval)
->>>>>>> 90d1469a
   end
 
   @tag fixtures: [:alice, :bob, :state_alice_deposit]
@@ -599,25 +588,9 @@
     assert {:ok, {_, _, [{:put, :block, _}], _}} = Core.form_block(state.height, state.height + 1, state)
   end
 
-<<<<<<< HEAD
   @tag fixtures: [:state_empty]
   test "empty blocks are pushed to db", %{state_empty: state} do
     {:ok, {_, _, db_updates, _}} = Core.form_block(state.height, state.height + 1, state)
-=======
-  test "blocks with deposits and spends are pushed to db and events properly" do
-    # alice = "" # FIXME
-    # bob = ""
-    #
-    # state = "alice deposited"
-    #
-    # state =
-    #   %Transaction{blknum1: 0, txindex1: 0, oindex1: 0, blknum2: 0, txindex2: 0, oindex2: 0,
-    #                newowner1: bob.addr, amount1: 7, newowner2: alice.addr, amount2: 3, fee: 0}
-    #   |> Core.exec(state) |> success?
-    # {[deposit_trigger], [deposit_db_update], state} = Core.deposit(alice, 4, state)
-    #
-    # {block, [spend_trigger], [spend_db_update], _} = Core.form_block(state)
->>>>>>> 90d1469a
 
     is_block_put? = fn {operation, type, _} -> operation == :put && type == :block end
     assert Enum.count(db_updates, is_block_put?) == 1
@@ -665,10 +638,7 @@
     state
   end
 
-<<<<<<< HEAD
   defp empty_block do
     %Block{transactions: [], hash: @empty_block_hash}
   end
-=======
->>>>>>> 90d1469a
 end