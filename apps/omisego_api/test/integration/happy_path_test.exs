defmodule OmiseGO.API.Integration.HappyPathTest do
  @moduledoc """
  Tests a simple happy path of all the pieces working together
  """

  use ExUnitFixtures
  use ExUnit.Case, async: false

  alias OmiseGO.DB

  alias OmiseGO.API.State.Transaction

<<<<<<< HEAD
  @moduletag :integration
=======
  @moduletag :requires_geth
  @moduletag :happy
>>>>>>> 889f49ad

  deffixture db_path_config() do
    dir = Temp.mkdir!()

    Application.put_env(:omisego_db, :leveldb_path, dir, persistent: true)
    {:ok, started_apps} = Application.ensure_all_started(:omisego_db)

    on_exit fn ->
      Application.put_env(:omisego_db, :leveldb_path, nil)
      started_apps
        |> Enum.reverse()
        |> Enum.map(fn app -> :ok = Application.stop(app) end)
    end
    :ok
  end

  # FIXME: copied from eth/fixtures - DRY
  deffixture geth do
    {:ok, exit_fn} = OmiseGO.Eth.dev_geth()
    on_exit(exit_fn)
    :ok
  end

  # FIXME: copied from eth/fixtures - DRY
  deffixture contract(geth) do
    _ = geth
    _ = Application.ensure_all_started(:ethereumex)
    {:ok, contract_address, txhash, authority} = OmiseGO.Eth.DevHelpers.prepare_env("../../")

    %{
      address: contract_address,
      from: authority,
      txhash: txhash
    }
  end

  deffixture root_chain_contract_config(geth, contract) do
    # prevent warnings
    :ok = geth

    Application.put_env(:omisego_eth, :contract, contract.address, persistent: true)
    Application.put_env(:omisego_eth, :authority_addr, contract.from, persistent: true)
    Application.put_env(:omisego_eth, :txhash_contract, contract.txhash, persistent: true)

    {:ok, started_apps} = Application.ensure_all_started(:omisego_eth)

    on_exit fn ->
      Application.put_env(:omisego_eth, :contract, "0x0")
      Application.put_env(:omisego_eth, :authority_addr, "0x0")
      Application.put_env(:omisego_eth, :txhash_contract, "0x0")
      started_apps
        |> Enum.reverse()
        |> Enum.map(fn app -> :ok = Application.stop(app) end)
    end
    :ok
  end

  deffixture db_initialized(db_path_config) do
    :ok = db_path_config
    :ok = OmiseGO.DB.multi_update([{:put, :last_deposit_block_height, 0}])
    # FIXME the latter doesn't work yet
    # OmiseGO.DB.multi_update([{:put, :child_top_block_number, 0}])
    :ok
  end

  deffixture omisego(root_chain_contract_config, db_initialized) do
    :ok = root_chain_contract_config
    :ok = db_initialized
    {:ok, started_apps} = Application.ensure_all_started(:omisego_api)

    on_exit fn ->
      started_apps
        |> Enum.reverse()
        |> Enum.map(fn app -> :ok = Application.stop(app) end)
    end
    :ok
  end

  # FIXME dry the fixtures for entities
  import OmiseGO.API.TestHelper

  deffixture entities do
    %{
      alice: generate_entity(),
      bob: generate_entity(),
      carol: generate_entity(),
    }
  end

  deffixture(alice(entities), do: entities.alice)
  deffixture(bob(entities), do: entities.bob)
  deffixture(carol(entities), do: entities.carol)

  @tag fixtures: [:alice, :bob, :omisego]
  test "deposit, spend, exit, restart etc works fine", %{alice: alice, bob: bob} do

    tx =
      %Transaction{
        blknum1: 1, txindex1: 0, oindex1: 0, blknum2: 0, txindex2: 0, oindex2: 0,
        newowner1: bob.addr, amount1: 7, newowner2: alice.addr, amount2: 3, fee: 0,
      }
      |> Transaction.sign(alice.priv, <<>>)
      |> Transaction.Signed.encode()

    {{:error, :utxo_not_found}, _} = OmiseGO.API.submit(tx)

    # FIXME should actually be called from Ethereum-driven Depositor
    :ok = OmiseGO.API.State.deposit([%{owner: alice.addr, amount: 10, blknum: 1}])

    # spend the deposit
    {:ok, _} = OmiseGO.API.submit(tx)

    # mine the block that spends the deposit
    {:ok, _} = OmiseGO.Eth.DevHelpers.wait_for_current_child_block(2000, true)
    {:ok, {block_hash, _}} = OmiseGO.Eth.get_child_chain(1000)

    # check if operator is propagating block with hash submitted to RootChain
    assert %OmiseGO.API.Block{:hash => ^block_hash} = OmiseGO.API.get_block(block_hash)

    # sanity checks
    assert <<0::256>> != block_hash
    assert :not_found = OmiseGO.API.get_block(<<0::size(256)>>)

    # FIXME - should actually stop and start apps to check if persistence works fine
    assert {:ok, [
      %{{1000, 0, 0} => %{amount: 7, owner: bob.addr}},
      %{{1000, 0, 1} => %{amount: 3, owner: alice.addr}}
    ]} == DB.utxos()

    # attempt to double-spend on child chain should fail
    assert {{:error, :utxo_not_found}, _} = OmiseGO.API.submit(tx)
  end

end<|MERGE_RESOLUTION|>--- conflicted
+++ resolved
@@ -10,12 +10,7 @@
 
   alias OmiseGO.API.State.Transaction
 
-<<<<<<< HEAD
   @moduletag :integration
-=======
-  @moduletag :requires_geth
-  @moduletag :happy
->>>>>>> 889f49ad
 
   deffixture db_path_config() do
     dir = Temp.mkdir!()
