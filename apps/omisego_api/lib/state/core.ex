defmodule OmiseGO.API.State.Core do
  @moduledoc """
  Functional core for State.
  """

  @maximum_block_size 65_536

  # TODO: consider structuring and naming files/modules differently, to not have bazillions of `X.Core` modules?
  defstruct [:height, :last_deposit_height, :utxos, pending_txs: [], tx_index: 0]

  alias OmiseGO.API.State.Transaction
  alias OmiseGO.API.State.Core
  alias OmiseGO.API.Block

  def extract_initial_state(_utxos_query_result, _height_query_result, _last_deposit_height_query_result) do
    # extract height, last deposit height and utxos from query result
    # FIXME
    height = 1
    # FIXME
    utxos = %{}
    %__MODULE__{height: height, last_deposit_height: 0, utxos: utxos}
  end

  #TODO: Add specs :raw_tx, :signed_tx_hash, spender1: @zero_address, spender2: @zero_address
  def exec(%Transaction.Recovered{raw_tx: raw_tx, signed_tx_hash: _signed_tx_hash,
                                  spender1: spender1, spender2: spender2} = recovered_tx,
                                  %Core{utxos: utxos} = state) do

    %Transaction{amount1: amount1, amount2: amount2, fee: fee} = raw_tx

    with :ok <- validate_block_size(state),
         {:ok, in_amount1} <- correct_input?(utxos, raw_tx, 0, spender1),
         {:ok, in_amount2} <- correct_input?(utxos, raw_tx, 1, spender2),
         :ok <- amounts_add_up?(in_amount1 + in_amount2, amount1 + amount2 + fee) do
      {:ok,
       state
       |> apply_spend(raw_tx)
       |> add_pending_tx(recovered_tx)}
    else
      {:error, _reason} = error -> {error, state}
    end
  end

  defp add_pending_tx(%Core{pending_txs: pending_txs} = state, new_tx) do
    %Core{state | pending_txs: [new_tx] ++ pending_txs}
  end

  # if there's no spender, make sure we cannot spend
  defp correct_input?(_, _, _, nil), do: {:ok, 0}

  # FIXME dry and move spender figuring out elsewhere
  defp correct_input?(
         utxos,
         %Transaction{blknum1: blknum, txindex1: txindex, oindex1: oindex},
         0,
         spender1
       ) do
    with {:ok, utxo} <- get_utxo(utxos, {blknum, txindex, oindex}),
         %{owner: owner, amount: owner_has} <- utxo,
         :ok <- is_spender?(owner, spender1),
         do: {:ok, owner_has}
  end

  defp correct_input?(
         utxos,
         %Transaction{blknum2: blknum, txindex2: txindex, oindex2: oindex},
         1,
         spender2
       ) do
    with {:ok, utxo} <- get_utxo(utxos, {blknum, txindex, oindex}),
         %{owner: owner, amount: owner_has} <- utxo,
         :ok <- is_spender?(owner, spender2),
         do: {:ok, owner_has}
  end

  defp get_utxo(_utxos, {0, 0, 0}), do: {:error, :cant_spend_zero_utxo}

  defp get_utxo(utxos, {blknum, txindex, oindex}) do
    case Map.get(utxos, {blknum, txindex, oindex}) do
      nil -> {:error, :utxo_not_found}
      found -> {:ok, found}
    end
  end

  defp is_spender?(owner, spender) do
    if owner == spender, do: :ok, else: {:error, :incorrect_spender}
  end

  defp amounts_add_up?(has, spends) do
    if has == spends, do: :ok, else: {:error, :amounts_dont_add_up}
  end

  defp apply_spend(
         %Core{height: height, tx_index: tx_index, utxos: utxos} =
           state,
         %Transaction{
           blknum1: blknum1,
           txindex1: txindex1,
           oindex1: oindex1,
           blknum2: blknum2,
           txindex2: txindex2,
           oindex2: oindex2
         } = tx
       ) do

    new_utxos = get_non_zero_amount_utxos(height, tx_index, tx)
    %Core{
      state
      | tx_index: tx_index + 1,
        utxos:
          utxos
          |> Map.merge(new_utxos)
          |> Map.delete({blknum1, txindex1, oindex1})
          |> Map.delete({blknum2, txindex2, oindex2})
    }
  end

  defp get_non_zero_amount_utxos(_, _, %Transaction{amount1: 0, amount2: 0}), do: %{}
  defp get_non_zero_amount_utxos(height, tx_index, %Transaction{amount1: 0} = tx) do
    %{{height, tx_index, 1} => %{owner: tx.newowner2, amount: tx.amount2}}
  end
  defp get_non_zero_amount_utxos(height, tx_index, %Transaction{amount2: 0} = tx) do
    %{{height, tx_index, 0} => %{owner: tx.newowner1, amount: tx.amount1}}
  end
  defp get_non_zero_amount_utxos(height, tx_index, %Transaction{} = tx) do
    %{
      {height, tx_index, 0} => %{owner: tx.newowner1, amount: tx.amount1},
      {height, tx_index, 1} => %{owner: tx.newowner2, amount: tx.amount2}
    }
  end

<<<<<<< HEAD
  def form_block(block_num_to_form, %Core{pending_txs: txs} = state) do
=======
  def form_block(%Core{pending_txs: txs} = state, current_block_num, next_block_num) do
>>>>>>> 032496d5
    # block generation
    # generating event triggers
    # generate requests to persistence
    # drop pending txs from state, update height etc.
    with :ok <- validate_block_number(block_num_to_form, state) do
      block = %Block{transactions: Enum.reverse(txs)} |> Block.merkle_hash()

      event_triggers =
        txs
        |> Enum.map(fn tx -> %{tx: tx} end)

      db_updates = []

      new_state = %Core{
        state
        | tx_index: 0,
          height: block_num_to_form + 1,
          pending_txs: []
      }

      {:ok, {block, event_triggers, db_updates, new_state}}
    end
  end

  defp validate_block_number(expected_block_num, %Core{height: height}) do
    if expected_block_num == height, do: :ok, else: {:error, :invalid_current_block_number}
  end

  def deposit(deposits, %Core{utxos: utxos, last_deposit_height: last_deposit_height} = state) do
    deposits = deposits |> Enum.filter(&(&1.block_height > last_deposit_height))

    new_utxos =
      deposits
      |> Map.new(
          fn %{block_height: height, owner: owner, amount: amount} ->
            {{height, 0, 0}, %{amount: amount, owner: owner}}
          end)

    event_triggers =
      deposits
      |> Enum.map(fn %{owner: owner, amount: amount} -> %{deposit: %{amount: amount, owner: owner}} end)

    last_deposit_height = get_last_deposit_height(deposits, last_deposit_height)
    db_updates = deposit_db_updates(deposits, last_deposit_height)

    new_state =
      %Core{state |
       utxos: Map.merge(utxos, new_utxos),
       last_deposit_height: last_deposit_height
     }

    {event_triggers, db_updates, new_state}
  end

  defp get_last_deposit_height(deposits, current_height) do
    if Enum.empty?(deposits) do
      current_height
    else
        deposits
        |> Enum.max_by(&(&1.block_height))
        |> Map.get(:block_height)
    end
  end

  defp deposit_db_updates(deposits, last_deposit_height) do
    if Enum.empty?(deposits) do
      []
    else
      [{:last_deposit_block_height, last_deposit_height}]
    end
  end

  defp validate_block_size(
      %__MODULE__{tx_index: number_of_transactions_in_block}
    ) do
    case number_of_transactions_in_block == @maximum_block_size do
      true -> {:error, :too_many_transactions_in_block}
      false -> :ok
    end
  end
end<|MERGE_RESOLUTION|>--- conflicted
+++ resolved
@@ -129,11 +129,7 @@
     }
   end
 
-<<<<<<< HEAD
-  def form_block(block_num_to_form, %Core{pending_txs: txs} = state) do
-=======
-  def form_block(%Core{pending_txs: txs} = state, current_block_num, next_block_num) do
->>>>>>> 032496d5
+  def form_block(%Core{pending_txs: txs} = state, block_num_to_form, next_block_num_to_form) do
     # block generation
     # generating event triggers
     # generate requests to persistence
@@ -150,7 +146,7 @@
       new_state = %Core{
         state
         | tx_index: 0,
-          height: block_num_to_form + 1,
+          height: next_block_num_to_form,
           pending_txs: []
       }
 
