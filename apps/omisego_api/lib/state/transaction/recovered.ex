defmodule OmiseGO.API.State.Transaction.Recovered do
  @moduledoc """
  Representation of a Signed transaction, with addresses recovered from signatures (from Transaction.Signed)
  Intent is to allow concurent processing of signatures outside of serial processing in state.ex
  """

  alias OmiseGO.API.State.Transaction
  alias OmiseGO.API.Crypto

  @empty_signature <<0::size(520)>>

  defstruct [:raw_tx, :signed_tx_hash, spender1: nil, spender2: nil, signed_tx_bytes: <<>>]

  @type t() :: %__MODULE__{
          raw_tx: Transaction.t(),
          signed_tx_hash: <<_::768>>,
          spender1: Transaction.owner_type(),
          spender2: Transaction.owner_type(),
          signed_tx_bytes: bitstring() #FIXME concret type get here
        }

  def recover_from(%Transaction.Signed{raw_tx: raw_tx, sig1: sig1, sig2: sig2, signed_tx_bytes: signed_tx_bytes} = signed_tx) do
    hash_no_spenders = Transaction.hash(raw_tx)

<<<<<<< HEAD
    signed_hash = Transaction.Signed.signed_hash(signed_tx)

    %__MODULE__{
      raw_tx: raw_tx,
      signed_tx_hash: signed_hash,
      spender1: spender1,
      spender2: spender2,
      signed_tx_bytes: signed_tx_bytes,
    }
=======
    with {:ok, spender1} <- get_spender(hash_no_spenders, sig1),
         {:ok, spender2} <- get_spender(hash_no_spenders, sig2),
         do:
           {:ok,
            %__MODULE__{
              raw_tx: raw_tx,
              signed_tx_hash: Transaction.Signed.signed_hash(signed_tx),
              spender1: spender1,
              spender2: spender2
            }}
>>>>>>> 1d7249b4
  end

  defp get_spender(_hash_no_spenders, @empty_signature), do: {:ok, nil}
  defp get_spender(hash_no_spenders, sig), do: Crypto.recover_address(hash_no_spenders, sig)
end<|MERGE_RESOLUTION|>--- conflicted
+++ resolved
@@ -22,17 +22,6 @@
   def recover_from(%Transaction.Signed{raw_tx: raw_tx, sig1: sig1, sig2: sig2, signed_tx_bytes: signed_tx_bytes} = signed_tx) do
     hash_no_spenders = Transaction.hash(raw_tx)
 
-<<<<<<< HEAD
-    signed_hash = Transaction.Signed.signed_hash(signed_tx)
-
-    %__MODULE__{
-      raw_tx: raw_tx,
-      signed_tx_hash: signed_hash,
-      spender1: spender1,
-      spender2: spender2,
-      signed_tx_bytes: signed_tx_bytes,
-    }
-=======
     with {:ok, spender1} <- get_spender(hash_no_spenders, sig1),
          {:ok, spender2} <- get_spender(hash_no_spenders, sig2),
          do:
@@ -41,9 +30,9 @@
               raw_tx: raw_tx,
               signed_tx_hash: Transaction.Signed.signed_hash(signed_tx),
               spender1: spender1,
-              spender2: spender2
+              spender2: spender2,
+              signed_tx_bytes: signed_tx_bytes
             }}
->>>>>>> 1d7249b4
   end
 
   defp get_spender(_hash_no_spenders, @empty_signature), do: {:ok, nil}
