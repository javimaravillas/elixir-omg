defmodule OmiseGO.API.State.Transaction do
  @moduledoc """
  Internal representation of a spend transaction on Plasma chain
  """

  alias OmiseGO.API.Crypto
  alias OmiseGO.API.State.Transaction.Signed

  @zero_address <<0::size(160)>>
  @max_inputs 2

  defstruct [
    :blknum1,
    :txindex1,
    :oindex1,
    :blknum2,
    :txindex2,
    :oindex2,
    :cur12,
    :newowner1,
    :amount1,
    :newowner2,
    :amount2
  ]

  @type t() :: %__MODULE__{
          blknum1: non_neg_integer(),
          txindex1: non_neg_integer(),
          oindex1: 0 | 1,
          blknum2: non_neg_integer(),
          txindex2: non_neg_integer(),
          oindex2: 0 | 1,
          cur12: currency(),
          newowner1: Crypto.address_t(),
          amount1: pos_integer(),
          newowner2: Crypto.address_t(),
          amount2: non_neg_integer()
        }

  @type currency :: Crypto.address_t()

  # TODO: a helper function with limited functionality, used in tests; move to test helpers
  def create_from_utxos(%{utxos: utxos}, _) when length(utxos) > @max_inputs,
    do: {:error, :too_many_utxo}

  def create_from_utxos(%{utxos: utxos} = inputs, receiver) do
    with {:ok, cur1} <- validate_currency(utxos) do
      do_create_from_utxos(inputs, cur1, receiver)
    end
  end

  defp do_create_from_utxos(
         %{address: change_address, utxos: utxos},
         cur1,
         %{address: receiver_address, amount: amount}
       ) do
    parts_transaction =
      utxos
      |> Enum.with_index(1)
      |> Enum.map(fn {utxo, number} ->
        %{
          String.to_existing_atom("blknum#{number}") => utxo.blknum,
          String.to_existing_atom("txindex#{number}") => utxo.txindex,
          String.to_existing_atom("oindex#{number}") => utxo.oindex,
          amount: utxo.amount
        }
      end)

    all_amount = Enum.reduce(parts_transaction, 0, &(&1.amount + &2))

    transaction =
      Enum.reduce(parts_transaction, %{cur12: cur1}, fn part_transaction, acc ->
        {_, part_transaction} = Map.pop(part_transaction, :amount)
        Map.merge(acc, part_transaction)
      end)

    transaction =
      struct!(
        __MODULE__,
        Map.merge(transaction, %{
          newowner1: receiver_address,
          amount1: amount,
          newowner2: change_address,
          amount2: all_amount - amount
        })
      )

    case validate(transaction) do
      :ok -> {:ok, transaction}
      {:error, _} = error -> error
    end
  end

  defp validate_currency([%{currency: cur1}, %{currency: cur2}]) when cur1 != cur2,
    do: {:error, :currency_mixing_not_possible}

  defp validate_currency([%{currency: cur1} | _]), do: {:ok, cur1}

  defp validate(%__MODULE__{} = transaction) do
    cond do
      transaction.amount1 < 0 -> {:error, :amount_negative_value}
      transaction.amount2 < 0 -> {:error, :amount_negative_value}
      true -> :ok
    end
  end

  @doc """
   assumptions:
     length(inputs) <= 2
     length(outputs) <= 2
   behavior:
<<<<<<< HEAD
      Adjusts the inputs and outputs for each transaction with empty ones
      to match the expected size of @number_of_transaction. Then adds the fee.
       for inputs add {0, 0, 0} where {blknum, txindex, oindex}
       for outpust add {Crypto.empty_address, 0} where {newowner, amount}
=======
      Adds empty (zeroes) inputs and/or outputs to reach the expected size
      of 2 inputs and 2 outputs.
>>>>>>> 106fec9d
  """
  @spec new(
          list({pos_integer, pos_integer, 0 | 1}),
          Crypto.address_t(),
          list({Crypto.address_t(), pos_integer})
        ) :: t()
<<<<<<< HEAD
  def new(inputs, outputs, fee) do
    inputs = inputs ++ List.duplicate({0, 0, 0}, @number_of_transactions - Kernel.length(inputs))
    outputs = outputs ++ List.duplicate({Crypto.empty_address(), 0}, @number_of_transactions - Kernel.length(outputs))
=======
  def new(inputs, currency, outputs) do
    inputs = inputs ++ List.duplicate({0, 0, 0}, @max_inputs - Kernel.length(inputs))
    outputs = outputs ++ List.duplicate({zero_address(), 0}, @max_inputs - Kernel.length(outputs))
>>>>>>> 106fec9d

    inputs =
      inputs
      |> Enum.with_index(1)
      |> Enum.map(fn {{blknum, txindex, oindex}, index} ->
        %{
          String.to_existing_atom("blknum#{index}") => blknum,
          String.to_existing_atom("txindex#{index}") => txindex,
          String.to_existing_atom("oindex#{index}") => oindex
        }
      end)
      |> Enum.reduce(%{}, &Map.merge/2)

    outputs =
      outputs
      |> Enum.with_index(1)
      |> Enum.map(fn {{newowner, amount}, index} ->
        %{
          String.to_existing_atom("newowner#{index}") => newowner,
          String.to_existing_atom("amount#{index}") => amount
        }
      end)
      |> Enum.reduce(%{cur12: currency}, &Map.merge/2)

    struct(__MODULE__, Map.merge(inputs, outputs))
  end

  def zero_address, do: @zero_address

  def account_address?(@zero_address), do: false
  def account_address?(address) when is_binary(address) and byte_size(address) == 20, do: true
  def account_address?(_), do: false

  def encode(%__MODULE__{} = tx) do
    [
      tx.blknum1,
      tx.txindex1,
      tx.oindex1,
      tx.blknum2,
      tx.txindex2,
      tx.oindex2,
      tx.cur12,
      tx.newowner1,
      tx.amount1,
      tx.newowner2,
      tx.amount2
    ]
    |> ExRLP.encode()
  end

  def hash(%__MODULE__{} = tx) do
    tx
    |> encode
    |> Crypto.hash()
  end

  @doc """
    private keys are in the form: <<54, 43, 207, 67, 140, 160, 190, 135, 18, 162, 70, 120, 36, 245, 106, 165, 5, 101, 183,
      55, 11, 117, 126, 135, 49, 50, 12, 228, 173, 219, 183, 175>>
  """
  @spec sign(t(), Crypto.priv_key_t(), Crypto.priv_key_t()) :: Signed.t()
  def sign(%__MODULE__{} = tx, priv1, priv2) do
    encoded_tx = encode(tx)
    signature1 = signature(encoded_tx, priv1)
    signature2 = signature(encoded_tx, priv2)

    transaction = %Signed{raw_tx: tx, sig1: signature1, sig2: signature2}
    %{transaction | signed_tx_bytes: Signed.encode(transaction)}
  end

  defp signature(_encoded_tx, <<>>), do: <<0::size(520)>>
  defp signature(encoded_tx, priv), do: Crypto.signature(encoded_tx, priv)
end<|MERGE_RESOLUTION|>--- conflicted
+++ resolved
@@ -109,30 +109,17 @@
      length(inputs) <= 2
      length(outputs) <= 2
    behavior:
-<<<<<<< HEAD
-      Adjusts the inputs and outputs for each transaction with empty ones
-      to match the expected size of @number_of_transaction. Then adds the fee.
-       for inputs add {0, 0, 0} where {blknum, txindex, oindex}
-       for outpust add {Crypto.empty_address, 0} where {newowner, amount}
-=======
       Adds empty (zeroes) inputs and/or outputs to reach the expected size
       of 2 inputs and 2 outputs.
->>>>>>> 106fec9d
   """
   @spec new(
           list({pos_integer, pos_integer, 0 | 1}),
           Crypto.address_t(),
           list({Crypto.address_t(), pos_integer})
         ) :: t()
-<<<<<<< HEAD
-  def new(inputs, outputs, fee) do
-    inputs = inputs ++ List.duplicate({0, 0, 0}, @number_of_transactions - Kernel.length(inputs))
-    outputs = outputs ++ List.duplicate({Crypto.empty_address(), 0}, @number_of_transactions - Kernel.length(outputs))
-=======
   def new(inputs, currency, outputs) do
     inputs = inputs ++ List.duplicate({0, 0, 0}, @max_inputs - Kernel.length(inputs))
     outputs = outputs ++ List.duplicate({zero_address(), 0}, @max_inputs - Kernel.length(outputs))
->>>>>>> 106fec9d
 
     inputs =
       inputs
